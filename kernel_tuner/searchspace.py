from random import choice, shuffle
from typing import Tuple, List

from constraint import Problem, Constraint, FunctionConstraint
import numpy as np

from kernel_tuner.util import default_block_size_names
from kernel_tuner.util import check_restrictions as check_instance_restrictions
from kernel_tuner.util import MaxProdConstraint

<<<<<<< HEAD
supported_neighbor_methods = ['strictly-adjacent', 'adjacent', 'Hamming']


class Searchspace():
    """ Class that offers the search space to strategies """

    def __init__(self, tune_params: dict, restrictions, max_threads: int, block_size_names=default_block_size_names, build_neighbors_index=False, neighbor_method=None) -> None:
        """ Build a searchspace using the variables and constraints.
            Optionally build the neighbors index - only faster if you repeatedly look up neighbors. Methods:
                strictly-adjacent: differs +1 or -1 parameter index value for each parameter
                adjacent: picks closest parameter value in both directions for each parameter
                Hamming: any parameter config with 1 different parameter value is a neighbor
=======
supported_neighbor_methods = ["strictly-adjacent", "adjacent", "Hamming"]


class Searchspace:
    """Class that offers the search space to strategies"""

    def __init__(
        self,
        tuning_options: dict,
        max_threads: int,
        build_neighbors_index=False,
        neighbor_method=None,
        sort=False,
        sort_last_param_first=False,
    ) -> None:
        """Build a searchspace using the variables and constraints.
        Optionally build the neighbors index - only faster if you repeatedly look up neighbors. Methods:
            strictly-adjacent: differs +1 or -1 parameter index value for each parameter
            adjacent: picks closest parameter value in both directions for each parameter
            Hamming: any parameter config with 1 different parameter value is a neighbor
        Optionally sort the searchspace by the order in which the parameter values were specified. By default, sort goes from first to last parameter, to reverse this use sort_last_param_first.
>>>>>>> a60e060c
        """
        self.tune_params = tune_params
        self.restrictions = restrictions
        self.param_names = list(self.tune_params.keys())
        self.params_values = tuple(tuple(param_vals) for param_vals in self.tune_params.values())
        self.params_values_indices = None
        self.build_neighbors_index = build_neighbors_index
        self.__neighbor_cache = dict()
        self.neighbor_method = neighbor_method
        if (neighbor_method is not None or build_neighbors_index) and neighbor_method not in supported_neighbor_methods:
            raise ValueError(f"Neighbor method is {neighbor_method}, must be one of {supported_neighbor_methods}")

        self.list, self.__numpy, self.__dict, self.size = self.__build_searchspace(block_size_names, max_threads)
        self.num_params = len(self.tune_params)
        self.indices = np.arange(self.size)
        if neighbor_method is not None and neighbor_method != "Hamming":
            self.__prepare_neighbors_index()
        if build_neighbors_index:
            self.neighbors_index = self.__build_neighbors_index(neighbor_method)

<<<<<<< HEAD
    def __build_searchspace(self, block_size_names: list, max_threads: int) -> Tuple[List[tuple], np.ndarray, dict, int]:
        """ compute valid configurations in a search space based on restrictions and max_threads, returns the searchspace, a dict of the searchspace for fast lookups and the size """
=======
    def __build_searchspace(self, sort: bool, sort_last_param_first: bool) -> Tuple[List[tuple], np.ndarray, dict, int]:
        """compute valid configurations in a search space based on restrictions and max_threads, returns the searchspace, a dict of the searchspace for fast lookups and the size"""
>>>>>>> a60e060c

        # instantiate the parameter space with all the variables
        parameter_space = Problem()
        for param_name, param_values in self.tune_params.items():
            parameter_space.addVariable(param_name, param_values)

        # add the user-specified restrictions as constraints on the parameter space
        parameter_space = self.__add_restrictions(parameter_space)

        # add the default blocksize threads restrictions last, because it is unlikely to reduce the parameter space by much
        valid_block_size_names = list(block_size_name for block_size_name in block_size_names if block_size_name in self.param_names)
        if len(valid_block_size_names) > 0:
            parameter_space.addConstraint(MaxProdConstraint(max_threads), valid_block_size_names)

        # construct the parameter space with the constraints applied
        parameter_space = parameter_space.getSolutions()

        # form the parameter tuples in the order specified by tune_params.keys()
        parameter_space_list = list((tuple(params[param_name] for param_name in self.param_names)) for params in parameter_space)

        # create a numpy array of the search space
        # in order to have the tuples as tuples in numpy, the types are set with a string, but this will make the type np.void
        # type_string = ",".join(list(type(param).__name__ for param in parameter_space_list[0]))
        parameter_space_numpy = np.array(parameter_space_list)

        # create a dictionary with the hashed parameter configurations as keys and indices as values for fast lookups
        parameter_space_dict = dict(zip(parameter_space_list, list(range(parameter_space_numpy.size))))

        # check for duplicates
        size_list = len(parameter_space_list)
        size_dict = len(parameter_space_dict.keys())
        if size_list != size_dict:
            raise ValueError(f"{size_list - size_dict} duplicate parameter configurations in the searchspace, this should not happen")

        return parameter_space_list, parameter_space_numpy, parameter_space_dict, size_list

    def __add_restrictions(self, parameter_space: Problem) -> Problem:
        """add the user-specified restrictions as constraints on the parameter space"""
        if isinstance(self.restrictions, list):
            for restriction in self.restrictions:
                if callable(restriction) and not isinstance(restriction, Constraint):
                    restriction = FunctionConstraint(restriction)
                if isinstance(restriction, FunctionConstraint):
                    parameter_space.addConstraint(restriction, self.param_names)
                elif isinstance(restriction, Constraint):
                    parameter_space.addConstraint(restriction)
                else:
                    raise ValueError(f"Unrecognized restriction {restriction}")

        # if the restrictions are the old monolithic function, apply them directly (only for backwards compatibility, likely slower than well-specified constraints!)
        elif callable(self.restrictions):
            restrictions_wrapper = lambda *args: check_instance_restrictions(self.restrictions, dict(zip(self.param_names, args)), False)
            parameter_space.addConstraint(restrictions_wrapper, self.param_names)
        elif self.restrictions is not None:
            raise ValueError(f"The restrictions are of unsupported type {type(self.restrictions)}")
        return parameter_space

    def sorted_list(self, sort_last_param_first=False):
        """returns list of parameter configs sorted based on the order in which the parameter values were specified

        :param sort_last_param_first: By default, sort goes from first to last parameter, to reverse this use sort_last_param_first
        """
        params_values_indices = list(self.get_param_indices(param_config) for param_config in self.list)
        params_values_indices_dict = dict(zip(params_values_indices, list(range(len(params_values_indices)))))

        # Python's built-in sort will sort starting in front, so if we want to vary the first parameter the tuple needs to be reversed
        if sort_last_param_first:
            params_values_indices.sort(key=lambda t: tuple(reversed(t)))
        else:
            params_values_indices.sort()

        # find the index of the parameter configuration for each parameter value index, using a dict to do it in constant time
        new_order = [params_values_indices_dict.get(param_values_indices) for param_values_indices in params_values_indices]

        # apply the new order
        return [self.list[i] for i in new_order]

    def is_param_config_valid(self, param_config: tuple) -> bool:
        """returns whether the parameter config is valid (i.e. is in the searchspace after restrictions)"""
        return self.get_param_config_index(param_config) is not None

    def get_list_dict(self) -> dict:
        """get the internal dictionary"""
        return self.__dict

    def get_param_indices(self, param_config: tuple) -> tuple:
        """for each parameter value in the param config, find the index in the tunable parameters"""
        return tuple(self.params_values[index].index(param_value) for index, param_value in enumerate(param_config))

    def get_param_configs_at_indices(self, indices: List[int]) -> List[tuple]:
        """Get the param configs at the given indices"""
        # map(get) is ~40% faster than numpy[indices] (average based on six searchspaces with 10000, 100000 and 1000000 configs and 10 or 100 random indices)
        return list(map(self.list.__getitem__, indices))

    def get_param_config_index(self, param_config: tuple):
        """Lookup the index for a parameter configuration, returns None if not found"""
        # constant time O(1) access - much faster than any other method, but needs a shadow dict of the search space
        return self.__dict.get(param_config, None)

    def __prepare_neighbors_index(self):
        """prepare by calculating the indices for the individual parameters"""
        self.params_values_indices = np.array(list(self.get_param_indices(param_config) for param_config in self.list))

    def __get_neighbors_indices_hamming(self, param_config: tuple) -> List[int]:
        """get the neighbors using Hamming distance from the parameter configuration"""
        num_matching_params = np.count_nonzero(self.__numpy == param_config, -1)
        matching_indices = (num_matching_params == self.num_params - 1).nonzero()[0]
        return matching_indices

    def __get_neighbors_indices_strictlyadjacent(self, param_config_index: int = None, param_config: tuple = None) -> List[int]:
        """get the neighbors using strictly adjacent distance from the parameter configuration (parameter index absolute difference == 1)"""
        param_config_value_indices = self.get_param_indices(param_config) if param_config_index is None else self.params_values_indices[param_config_index]
        # calculate the absolute difference between the parameter value indices
        abs_index_difference = np.abs(self.params_values_indices - param_config_value_indices)
        # get the param config indices where the difference is one or less for each position
        matching_indices = (np.max(abs_index_difference, axis=1) <= 1).nonzero()[0]
        # as the selected param config does not differ anywhere, remove it from the matches
        if param_config_index is not None:
            matching_indices = np.setdiff1d(matching_indices, [param_config_index], assume_unique=False)
        return matching_indices

    def __get_neighbors_indices_adjacent(self, param_config_index: int = None, param_config: tuple = None) -> List[int]:
        """get the neighbors using adjacent distance from the parameter configuration (parameter index absolute difference >= 1)"""
        param_config_value_indices = self.get_param_indices(param_config) if param_config_index is None else self.params_values_indices[param_config_index]
        # calculate the difference between the parameter value indices
        index_difference = self.params_values_indices - param_config_value_indices
        # transpose to get the param indices difference per parameter instead of per param config
        index_difference_transposed = index_difference.transpose()
        # for each parameter get the closest upper and lower parameter (absolute index difference >= 1)
        # np.PINF has been replaced by 1e12 here, as on some systems np.PINF becomes np.NINF
        upper_bound = tuple(
            np.min(index_difference_transposed[p][(index_difference_transposed[p] > 0).nonzero()], initial=1e12) for p in range(self.num_params))
        lower_bound = tuple(
            np.max(index_difference_transposed[p][(index_difference_transposed[p] < 0).nonzero()], initial=-1e12) for p in range(self.num_params))
        # return the indices where each parameter is within bounds
        matching_indices = np.logical_and(index_difference <= upper_bound, index_difference >= lower_bound).all(axis=1).nonzero()[0]
        # as the selected param config does not differ anywhere, remove it from the matches
        if param_config_index is not None:
            matching_indices = np.setdiff1d(matching_indices, [param_config_index], assume_unique=False)
        return matching_indices

    def __build_neighbors_index(self, neighbor_method) -> np.ndarray:
        """build an index of the neighbors for each parameter configuration"""
        # for Hamming no preperation is necessary, find the neighboring parameter configurations
        if neighbor_method == "Hamming":
            return np.array(list(self.__get_neighbors_indices_hamming(param_config) for param_config in self.list))

        # for each parameter configuration, find the neighboring parameter configurations
        if self.params_values_indices is None:
            self.__prepare_neighbors_index()
        if neighbor_method == "strictly-adjacent":
            return np.array(
                list(
                    self.__get_neighbors_indices_strictlyadjacent(param_config_index, param_config)
                    for param_config_index, param_config in enumerate(self.list)))
        if neighbor_method == "adjacent":
            return np.array(
                list(self.__get_neighbors_indices_adjacent(param_config_index, param_config) for param_config_index, param_config in enumerate(self.list)))
        raise NotImplementedError()

    def get_random_sample_indices(self, num_samples: int) -> np.ndarray:
        """Get the list indices for a random, non-conflicting sample"""
        if num_samples > self.size:
            raise ValueError(f"The number of samples requested ({num_samples}) is greater than the searchspace size ({self.size})")
        return np.random.choice(self.indices, size=num_samples, replace=False)

    def get_random_sample(self, num_samples: int) -> List[tuple]:
        """Get the parameter configurations for a random, non-conflicting sample (caution: not unique in consecutive calls)"""
        return self.get_param_configs_at_indices(self.get_random_sample_indices(num_samples))

    def get_neighbors_indices_no_cache(self, param_config: tuple, neighbor_method=None) -> List[int]:
        """Get the neighbors indices for a parameter configuration (does not check running cache, useful when mixing neighbor methods)"""
        param_config_index = self.get_param_config_index(param_config)

        # this is the simplest case, just return the cached value
        if self.build_neighbors_index and param_config_index is not None:
            if neighbor_method is not None and neighbor_method != self.neighbor_method:
                raise ValueError(f"The neighbor method {neighbor_method} differs from the neighbor method {self.neighbor_method} initially used for indexing")
            return self.neighbors_index[param_config_index]

        # check if there is a neighbor method to use
        if neighbor_method is None:
            if self.neighbor_method is None:
                raise ValueError("Neither the neighbor_method argument nor self.neighbor_method was set")
            neighbor_method = self.neighbor_method

        if neighbor_method == "Hamming":
            return self.__get_neighbors_indices_hamming(param_config)

        # prepare the indices if necessary
        if self.params_values_indices is None:
            self.__prepare_neighbors_index()

        # if the passed param_config is fictious, we can not use the pre-calculated neighbors index
        if neighbor_method == "strictly-adjacent":
            return self.__get_neighbors_indices_strictlyadjacent(param_config_index, param_config)
        if neighbor_method == "adjacent":
            return self.__get_neighbors_indices_adjacent(param_config_index, param_config)
        raise ValueError(f"The neighbor method {neighbor_method} is not in {supported_neighbor_methods}")

    def get_neighbors_indices(self, param_config: tuple, neighbor_method=None) -> List[int]:
        """Get the neighbors indices for a parameter configuration, possibly cached"""
        neighbors = self.__neighbor_cache.get(param_config, None)
        # if there are no cached neighbors, compute them
        if neighbors is None:
            neighbors = self.get_neighbors_indices_no_cache(param_config, neighbor_method)
            self.__neighbor_cache[param_config] = neighbors
        # if the neighbors were cached but the specified neighbor method was different than the one initially used to build the cache, throw an error
        elif self.neighbor_method is not None and neighbor_method is not None and self.neighbor_method != neighbor_method:
            raise ValueError(
                f"The neighbor method {neighbor_method} differs from the intially set {self.neighbor_method}, can not use cached neighbors. Use 'get_neighbors_no_cache()' when mixing neighbor methods to avoid this."
            )
        return neighbors

    def are_neighbors_indices_cached(self, param_config: tuple) -> bool:
        """Returns true if the neighbor indices are in the cache, false otherwise"""
        return param_config in self.__neighbor_cache

    def get_neighbors_no_cache(self, param_config: tuple, neighbor_method=None) -> List[tuple]:
        """Get the neighbors for a parameter configuration (does not check running cache, useful when mixing neighbor methods)"""
        return self.get_param_configs_at_indices(self.get_neighbors_indices_no_cache(param_config, neighbor_method))

    def get_neighbors(self, param_config: tuple, neighbor_method=None) -> List[tuple]:
        """Get the neighbors for a parameter configuration"""
        return self.get_param_configs_at_indices(self.get_neighbors_indices(param_config, neighbor_method))

    def get_param_neighbors(self, param_config: tuple, index: int, neighbor_method: str, randomize: bool) -> list:
        """Get the neighboring parameters at an index"""
        original_value = param_config[index]
        params = list(set(neighbor[index] for neighbor in self.get_neighbors(param_config, neighbor_method) if neighbor[index] != original_value))
        if randomize:
            shuffle(params)
        return params

    def order_param_configs(self, param_configs: List[tuple], order: List[int], randomize_in_params=True) -> List[tuple]:
        """Order a list of parameter configurations based on the indices of the parameters given, starting at 0. If randomize_params is true, the order within parameters is shuffled."""
        if len(order) != self.num_params:
            raise ValueError(f"The length of the order ({len(order)}) must be equal to the number of parameters ({self.num_params})")
        for i in range(self.num_params):
            if i not in order:
                raise ValueError(f"order needs to be a list of the parameter indices, but index {i} is missing")

        # choose the comparison basis and add it as the first in the order
        base_comparison = choice(param_configs)
        ordered_param_configs = list([base_comparison])

        # move through the parameters in order, if a configuration does not match the base comparison add it to the list
        for param_index in order:
            sublist = list()
            for param_config in param_configs:
                if param_config[param_index] != base_comparison[param_index] and param_config not in ordered_param_configs:
                    ordered_param_configs.append(param_config)
            # randomize the order within the parameters
            if randomize_in_params:
                shuffle(sublist)
            # append to the ordered list
            ordered_param_configs += sublist

        # check that the number of elements still matches before returning
        if len(param_configs) != len(ordered_param_configs):
            raise ValueError(
                f"The number of ordered parameter configurations ({len(ordered_param_configs)}) differs from the original number of parameter configurations ({len(param_configs)})"
            )
        return ordered_param_configs<|MERGE_RESOLUTION|>--- conflicted
+++ resolved
@@ -8,20 +8,6 @@
 from kernel_tuner.util import check_restrictions as check_instance_restrictions
 from kernel_tuner.util import MaxProdConstraint
 
-<<<<<<< HEAD
-supported_neighbor_methods = ['strictly-adjacent', 'adjacent', 'Hamming']
-
-
-class Searchspace():
-    """ Class that offers the search space to strategies """
-
-    def __init__(self, tune_params: dict, restrictions, max_threads: int, block_size_names=default_block_size_names, build_neighbors_index=False, neighbor_method=None) -> None:
-        """ Build a searchspace using the variables and constraints.
-            Optionally build the neighbors index - only faster if you repeatedly look up neighbors. Methods:
-                strictly-adjacent: differs +1 or -1 parameter index value for each parameter
-                adjacent: picks closest parameter value in both directions for each parameter
-                Hamming: any parameter config with 1 different parameter value is a neighbor
-=======
 supported_neighbor_methods = ["strictly-adjacent", "adjacent", "Hamming"]
 
 
@@ -43,7 +29,6 @@
             adjacent: picks closest parameter value in both directions for each parameter
             Hamming: any parameter config with 1 different parameter value is a neighbor
         Optionally sort the searchspace by the order in which the parameter values were specified. By default, sort goes from first to last parameter, to reverse this use sort_last_param_first.
->>>>>>> a60e060c
         """
         self.tune_params = tune_params
         self.restrictions = restrictions
@@ -64,13 +49,8 @@
         if build_neighbors_index:
             self.neighbors_index = self.__build_neighbors_index(neighbor_method)
 
-<<<<<<< HEAD
-    def __build_searchspace(self, block_size_names: list, max_threads: int) -> Tuple[List[tuple], np.ndarray, dict, int]:
-        """ compute valid configurations in a search space based on restrictions and max_threads, returns the searchspace, a dict of the searchspace for fast lookups and the size """
-=======
     def __build_searchspace(self, sort: bool, sort_last_param_first: bool) -> Tuple[List[tuple], np.ndarray, dict, int]:
         """compute valid configurations in a search space based on restrictions and max_threads, returns the searchspace, a dict of the searchspace for fast lookups and the size"""
->>>>>>> a60e060c
 
         # instantiate the parameter space with all the variables
         parameter_space = Problem()
