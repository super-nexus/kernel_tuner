""" Module for kernel tuner utility functions """
import time
from inspect import signature
import json
from collections import OrderedDict
import os
import sys
import errno
import tempfile
import logging
import warnings
import re
from types import FunctionType

import numpy as np
from constraint import (
    Constraint,
    AllDifferentConstraint,
    AllEqualConstraint,
    MaxSumConstraint,
    ExactSumConstraint,
    MinSumConstraint,
    InSetConstraint,
    NotInSetConstraint,
    SomeInSetConstraint,
    SomeNotInSetConstraint,
    FunctionConstraint,
)

try:
    import cupy as cp
except ImportError:
    cp = np
try:
    from cuda import cuda, cudart, nvrtc
except ImportError:
    cuda = None

from kernel_tuner.observers.nvml import NVMLObserver

# number of special values to insert when a configuration cannot be measured


class ErrorConfig(str):
    def __str__(self):
        return self.__class__.__name__

    def __repr__(self):
        return self.__class__.__name__


class InvalidConfig(ErrorConfig):
    pass


class CompilationFailedConfig(ErrorConfig):
    pass


class RuntimeFailedConfig(ErrorConfig):
    pass


<<<<<<< HEAD
class TorchPlaceHolder:
=======
class NpEncoder(json.JSONEncoder):
    """ Class we use for dumping Numpy objects to JSON """

    def default(self, obj):
        if isinstance(obj, np.integer):
            return int(obj)
        if isinstance(obj, np.floating):
            return float(obj)
        if isinstance(obj, np.ndarray):
            return obj.tolist()
        return super(NpEncoder, self).default(obj)


class TorchPlaceHolder():

>>>>>>> ab2d8707
    def __init__(self):
        self.Tensor = Exception  # using Exception here as a type that will never be among kernel arguments


class SkippableFailure(Exception):
    """Exception used to raise when compiling or launching a kernel fails for a reason that can be expected"""


class StopCriterionReached(Exception):
    """Exception thrown when a stop criterion has been reached"""


try:
    import torch
except ImportError:
    torch = TorchPlaceHolder()

default_block_size_names = ["block_size_x", "block_size_y", "block_size_z"]


def check_argument_type(dtype, kernel_argument):
    """check if the numpy.dtype matches the type used in the code"""
    types_map = {
        "bool": ["bool"],
        "uint8": ["uchar", "unsigned char", "uint8_t"],
        "int8": ["char", "int8_t"],
        "uint16": ["ushort", "unsigned short", "uint16_t"],
        "int16": ["short", "int16_t"],
        "uint32": ["uint", "unsigned int", "uint32_t"],
        "int32": [
            "int",
            "int32_t",
        ],  # discrepancy between OpenCL and C here, long may be 32bits in C
        "uint64": ["ulong", "unsigned long", "uint64_t"],
        "int64": ["long", "int64_t"],
        "float16": ["half"],
        "float32": ["float"],
        "float64": ["double"],
        "complex64": ["float2"],
        "complex128": ["double2"],
    }
    if dtype in types_map:
        return any([substr in kernel_argument for substr in types_map[dtype]])
    return False  # unknown dtype. do not throw exception to still allow kernel to run.


def check_argument_list(kernel_name, kernel_string, args):
    """raise an exception if a kernel arguments do not match host arguments"""
    kernel_arguments = list()
    collected_errors = list()
    for iterator in re.finditer(kernel_name + "[ \n\t]*" + r"\(", kernel_string):
        kernel_start = iterator.end()
        kernel_end = kernel_string.find(")", kernel_start)
        if kernel_start != 0:
            kernel_arguments.append(kernel_string[kernel_start:kernel_end].split(","))
    for arguments_set, arguments in enumerate(kernel_arguments):
        collected_errors.append(list())
        if len(arguments) != len(args):
            collected_errors[arguments_set].append(
                "Kernel and host argument lists do not match in size."
            )
            continue
        for i, arg in enumerate(args):
            kernel_argument = arguments[i]

            if not isinstance(arg, (np.ndarray, np.generic, cp.ndarray, torch.Tensor)):
                raise TypeError(
                    "Argument at position "
                    + str(i)
                    + " of type: "
                    + str(type(arg))
                    + " should be of type np.ndarray or numpy scalar"
                )

            correct = True
            if isinstance(arg, np.ndarray) and not "*" in kernel_argument:
                correct = False  # array is passed to non-pointer kernel argument

            if correct and check_argument_type(str(arg.dtype), kernel_argument):
                continue

            collected_errors[arguments_set].append(
                "Argument at position "
                + str(i)
                + " of dtype: "
                + str(arg.dtype)
                + " does not match "
                + kernel_argument
                + "."
            )
        if not collected_errors[arguments_set]:
            # We assume that if there is a possible list of arguments that matches with the provided one
            # it is the right one
            return
    for errors in collected_errors:
        warnings.warn(errors[0], UserWarning)


def check_stop_criterion(to):
    """checks if max_fevals is reached or time limit is exceeded"""
    if "max_fevals" in to and len(to.unique_results) >= to.max_fevals:
        raise StopCriterionReached("max_fevals reached")
    if "time_limit" in to and (
        ((time.perf_counter() - to.start_time) + (to.simulated_time * 1e-3))
        > to.time_limit
    ):
        raise StopCriterionReached("time limit exceeded")


def check_tune_params_list(tune_params, observers):
    """raise an exception if a tune parameter has a forbidden name"""
    forbidden_names = ("grid_size_x", "grid_size_y", "grid_size_z", "time")
    for name, param in tune_params.items():
        if name in forbidden_names:
            raise ValueError(
                "Tune parameter "
                + name
                + " with value "
                + str(param)
                + " has a forbidden name!"
            )
    if any("nvml_" in param for param in tune_params):
        if not observers or not any(isinstance(obs, NVMLObserver) for obs in observers):
            raise ValueError(
                "Tune parameters starting with nvml_ require an NVMLObserver!"
            )


def check_block_size_names(block_size_names):
    if block_size_names is not None:
        # do some type checks for the user input
        if not isinstance(block_size_names, list):
            raise ValueError("block_size_names should be a list of strings!")
        if len(block_size_names) > 3:
            raise ValueError("block_size_names should not contain more than 3 names!")
        if not all([isinstance(name, "".__class__) for name in block_size_names]):
            raise ValueError("block_size_names should contain only strings!")


def append_default_block_size_names(block_size_names):
    if block_size_names is None:
        return
    for i, name in enumerate(default_block_size_names):
        if len(block_size_names) < i + 1:
            block_size_names.append(name)


def check_block_size_params_names_list(block_size_names, tune_params):
    if block_size_names is not None:
        for name in block_size_names:
            if name not in tune_params.keys():
                warnings.warn(
                    "Block size name "
                    + name
                    + " is not specified in the tunable parameters list!",
                    UserWarning,
                )
    else:  # if default block size names are used
        if not any([k in default_block_size_names for k in tune_params.keys()]):
            warnings.warn(
                "None of the tunable parameters specify thread block dimensions!",
                UserWarning,
            )


def check_restrictions(restrictions, params: dict, verbose: bool):
    """check whether a specific instance meets the search space restrictions"""
    valid = True
    if callable(restrictions):
        valid = restrictions(params)
    else:
        for restrict in restrictions:
            try:
                # if it's a python-constraint, convert to function and execute
                if isinstance(restrict, Constraint):
                    restrict = convert_constraint_restriction(restrict)
                    if not restrict(params.values()):
                        valid = False
                        break
                # if it's a string, fill in the parameters and evaluate
                elif not eval(replace_param_occurrences(restrict, params)):
                    valid = False
                    break
            except ZeroDivisionError:
                pass
    if not valid and verbose:
        print(
            "skipping config",
            get_instance_string(params),
            "reason: config fails restriction",
        )
    return valid


def convert_constraint_restriction(restrict: Constraint):
    """Convert the python-constraint to a function for backwards compatibility"""
    if isinstance(restrict, FunctionConstraint):
        f_restrict = lambda p: restrict._func(*p)
    elif isinstance(restrict, AllDifferentConstraint):
        f_restrict = lambda p: len(set(p)) == len(p)
    elif isinstance(restrict, AllEqualConstraint):
        f_restrict = lambda p: all(x == p[0] for x in p)
    elif isinstance(restrict, MaxProdConstraint):
        f_restrict = lambda p: np.prod(p) <= restrict._exactsum
    elif isinstance(restrict, MaxSumConstraint):
        f_restrict = lambda p: sum(p) <= restrict._exactsum
    elif isinstance(restrict, ExactSumConstraint):
        f_restrict = lambda p: sum(p) == restrict._exactsum
    elif isinstance(restrict, MinSumConstraint):
        f_restrict = lambda p: sum(p) >= restrict._exactsum
    elif isinstance(
        restrict,
        (
            InSetConstraint,
            NotInSetConstraint,
            SomeInSetConstraint,
            SomeNotInSetConstraint,
        ),
    ):
        raise NotImplementedError(
            f"Restriction of the type {type(restrict)} is explicitely not supported in backwards compatibility mode, because the behaviour is too complex. Please rewrite this constraint to a function to use it with this algorithm."
        )
    else:
        raise TypeError(f"Unrecognized restriction {restrict}")
    return f_restrict


def check_thread_block_dimensions(params, max_threads, block_size_names=None):
    """check on maximum thread block dimensions"""
    dims = get_thread_block_dimensions(params, block_size_names)
    return np.prod(dims) <= max_threads


def config_valid(config, tuning_options, max_threads):
    """combines restrictions and a check on the max thread block dimension to check config validity"""
    legal = True
    params = OrderedDict(zip(tuning_options.tune_params.keys(), config))
    if tuning_options.restrictions:
        legal = check_restrictions(tuning_options.restrictions, params, False)
        if not legal:
            return False
    block_size_names = tuning_options.get("block_size_names", None)
    valid_thread_block_dimensions = check_thread_block_dimensions(
        params, max_threads, block_size_names
    )
    return valid_thread_block_dimensions


def delete_temp_file(filename):
    """delete a temporary file, don't complain if no longer exists"""
    try:
        os.remove(filename)
    except OSError as e:
        if e.errno != errno.ENOENT:
            raise e


def detect_language(kernel_string):
    """attempt to detect language from the kernel_string"""
    if "__global__" in kernel_string:
        lang = "CUDA"
    elif "__kernel" in kernel_string:
        lang = "OpenCL"
    else:
        lang = "C"
    return lang


def get_best_config(results, objective, objective_higher_is_better=False):
    """Returns the best configuration from a list of results according to some objective"""
    func = max if objective_higher_is_better else min
    ignore_val = (
        sys.float_info.max if not objective_higher_is_better else -sys.float_info.max
    )
    best_config = func(
        results,
        key=lambda x: x[objective] if isinstance(x[objective], float) else ignore_val,
    )
    return best_config


def get_config_string(params, keys=None, units=None):
    """return a compact string representation of a measurement"""

    def compact_number(v):
        if isinstance(v, float):
            return "{:.3f}".format(round(v, 3))
        else:
            return str(v)

    compact_str_items = []
    if not keys:
        keys = params.keys()
    # first make a list of compact strings for each parameter
    for k, v in params.items():
        if k in keys:
            unit = ""
            # check if units not None not enough, units could be mocked which causes errors
            if isinstance(units, dict) and not isinstance(v, ErrorConfig):
                unit = units.get(k, "")
            compact_str_items.append(k + "=" + compact_number(v) + unit)
    # and finally join them
    compact_str = ", ".join(compact_str_items)
    return compact_str


def get_grid_dimensions(current_problem_size, params, grid_div, block_size_names):
    """compute grid dims based on problem sizes and listed grid divisors"""

    def get_dimension_divisor(divisor_list, default, params):
        if divisor_list is None:
            if default in params:
                divisor_list = [default]
            else:
                return 1
        if callable(divisor_list):
            return divisor_list(params)
        else:
            return np.prod(
                [int(eval(replace_param_occurrences(s, params))) for s in divisor_list]
            )

    divisors = [
        get_dimension_divisor(d, block_size_names[i], params)
        for i, d in enumerate(grid_div)
    ]
    return tuple(
        int(np.ceil(float(current_problem_size[i]) / float(d)))
        for i, d in enumerate(divisors)
    )


def get_instance_string(params):
    """combine the parameters to a string mostly used for debug output
    use of OrderedDict is advised
    """
    return "_".join([str(i) for i in params.values()])


def get_kernel_string(kernel_source, params=None):
    """retrieve the kernel source and return as a string

    This function processes the passed kernel_source argument, which could be
    a function, a string with a filename, or just a string with code already.

    If kernel_source is a function, the function is called with instance
    parameters in 'params' as the only argument.

    If kernel_source looks like filename, the file is read in, but if
    the file does not exist, it is assumed that the string is not a filename
    after all.

    :param kernel_source: One of the sources for the kernel, could be a
        function that generates the kernel code, a string containing a filename
        that points to the kernel source, or just a string that contains the code.
    :type kernel_source: string or callable

    :param params: Dictionary containing the tunable parameters for this specific
        kernel instance, only needed when kernel_source is a generator.
    :type param: dict

    :returns: A string containing the kernel code.
    :rtype: string
    """
    # logging.debug('get_kernel_string called with %s', str(kernel_source))
    logging.debug("get_kernel_string called")

    kernel_string = None
    if callable(kernel_source):
        kernel_string = kernel_source(params)
    elif isinstance(kernel_source, str):
        if looks_like_a_filename(kernel_source):
            kernel_string = read_file(kernel_source) or kernel_source
        else:
            kernel_string = kernel_source
    else:
        raise TypeError("Error kernel_source is not a string nor a callable function")
    return kernel_string


def get_problem_size(problem_size, params):
    """compute current problem size"""
    if callable(problem_size):
        problem_size = problem_size(params)
    if isinstance(problem_size, (str, int, np.integer)):
        problem_size = (problem_size,)
    current_problem_size = [1, 1, 1]
    for i, s in enumerate(problem_size):
        if isinstance(s, str):
            current_problem_size[i] = int(eval(replace_param_occurrences(s, params)))
        elif isinstance(s, (int, np.integer)):
            current_problem_size[i] = s
        else:
            raise TypeError(
                "Error: problem_size should only contain strings or integers"
            )
    return current_problem_size


def get_smem_args(smem_args, params):
    """return a dict with kernel instance specific size"""
    result = smem_args.copy()
    if "size" in result:
        size = result["size"]
        if callable(size):
            size = size(params)
        elif isinstance(size, str):
            size = replace_param_occurrences(size, params)
            size = int(eval(size))
        result["size"] = size
    return result


def get_temp_filename(suffix=None):
    """return a string in the form of temp_X, where X is a large integer"""
    tmp_file = tempfile.mkstemp(
        suffix=suffix or "", prefix="temp_", dir=os.getcwd()
    )  # or "" for Python 2 compatibility
    os.close(tmp_file[0])
    return tmp_file[1]


def get_thread_block_dimensions(params, block_size_names=None):
    """thread block size from tuning params, currently using convention"""
    if not block_size_names:
        block_size_names = default_block_size_names

    block_size_x = params.get(block_size_names[0], 256)
    block_size_y = params.get(block_size_names[1], 1)
    block_size_z = params.get(block_size_names[2], 1)
    return (int(block_size_x), int(block_size_y), int(block_size_z))


def get_total_timings(results, env, overhead_time):
    """Sum all timings and put their totals in the env"""
    total_framework_time = 0
    total_strategy_time = 0
    total_compile_time = 0
    total_verification_time = 0
    total_benchmark_time = 0
    if results:
        for result in results:
            if (
                "framework_time" not in result
                or "strategy_time" not in result
                or "compile_time" not in result
                or "verification_time" not in result
            ):
                # warnings.warn("No detailed timings in results")
                return env
            total_framework_time += result["framework_time"]
            total_strategy_time += result["strategy_time"]
            total_compile_time += result["compile_time"]
            total_verification_time += result["verification_time"]
            total_benchmark_time += result["benchmark_time"]

    # add the seperate times to the environment dict
    env["total_framework_time"] = total_framework_time
    env["total_strategy_time"] = total_strategy_time
    env["total_compile_time"] = total_compile_time
    env["total_verification_time"] = total_verification_time
    env["total_benchmark_time"] = total_benchmark_time
    if "simulated_time" in env:
        overhead_time += env["simulated_time"]
    env["overhead_time"] = overhead_time - (
        total_framework_time
        + total_strategy_time
        + total_compile_time
        + total_verification_time
        + total_benchmark_time
    )
    return env


def print_config(config, tuning_options, runner):
    """print the configuration string with tunable parameters and benchmark results"""
    print_config_output(
        tuning_options.tune_params,
        config,
        runner.quiet,
        tuning_options.metrics,
        runner.units,
    )


def print_config_output(tune_params, params, quiet, metrics, units):
    """print the configuration string with tunable parameters and benchmark results"""
    print_keys = list(tune_params.keys()) + ["time"]
    if metrics:
        print_keys += metrics.keys()
    output_string = get_config_string(params, print_keys, units)
    if not quiet:
        print(output_string)


def process_metrics(params, metrics):
    """process user-defined metrics for derived benchmark results

    Metrics must be an OrderedDict to support composable metrics. The dictionary keys describe
    the name given to this user-defined metric and will be used as the key in the results dictionaries
    return by Kernel Tuner. The values describe how to calculate the user-defined metric, using either a
    string expression in which the tunable parameters and benchmark results can be used as variables, or
    as a function that accepts a dictionary as argument.
    Example:
    metrics = OrderedDict()
    metrics["x"] = "10000 / time"
    metrics["x2"] = "x*x"

    Note that the values in the metric dictionary can also be functions that accept params as argument.
    Example:
    metrics = OrderedDict()
    metrics["GFLOP/s"] = lambda p : 10000 / p["time"]

    :param params: A dictionary with tunable parameters and benchmark results.
    :type params: dict

    :param metrics: An OrderedDict with user-defined metrics that can be used to create derived benchmark results.
    :type metrics: OrderedDict

    :returns: An updated params dictionary with the derived metrics inserted along with the benchmark results.
    :rtype: dict

    """
    if not isinstance(metrics, OrderedDict):
        raise ValueError(
            "metrics should be an OrderedDict to preserve order and support composability"
        )
    for k, v in metrics.items():
        if isinstance(v, str):
            value = eval(replace_param_occurrences(v, params))
        elif callable(v):
            value = v(params)
        else:
            raise ValueError("metric dicts values should be strings or callable")
        if not k in params:
            params[k] = value
        else:
            raise ValueError("metric dicts keys should not already exist in params")
    return params


def looks_like_a_filename(kernel_source):
    """attempt to detect whether source code or a filename was passed"""
    logging.debug("looks_like_a_filename called")
    result = False
    if isinstance(kernel_source, str):
        result = True
        # test if not too long
        if len(kernel_source) > 250:
            result = False
        # test if not contains special characters
        for c in "();{}\\":
            if c in kernel_source:
                result = False
        # just a safeguard for stuff that looks like code
        for s in ["__global__ ", "__kernel ", "void ", "float "]:
            if s in kernel_source:
                result = False
        # string must contain substring ".c", ".opencl", or ".F"
        result = result and any([s in kernel_source for s in (".c", ".opencl", ".F")])
    logging.debug("kernel_source is a filename: %s" % str(result))
    return result


def prepare_kernel_string(
    kernel_name, kernel_string, params, grid, threads, block_size_names, lang, defines
):
    """prepare kernel string for compilation

    Prepends the kernel with a series of C preprocessor defines specific
    to this kernel instance:

     * the thread block dimensions
     * the grid dimensions
     * tunable parameters

    :param kernel_name: Name of the kernel.
    :type kernel_name: string

    :param kernel_string: One of the source files of the kernel as a string containing code.
    :type kernel_string: string

    :param params: A dictionary containing the tunable parameters specific to this instance.
    :type params: dict

    :param grid: A tuple with the grid dimensions for this specific instance.
    :type grid: tuple(x,y,z)

    :param threads: A tuple with the thread block dimensions for this specific instance.
    :type threads: tuple(x,y,z)

    :param block_size_names: A tuple with the names of the thread block dimensions used
        in the code. By default this is ["block_size_x", ...], but the user
        may supply different names if they prefer.
    :type block_size_names: tuple(string)

    :param defines: A dict that describes the variables that should be defined as
        preprocessor macros. Each keys should be the variable names and each value
        is either a string or a function that returns a string. If `None`, each
        tunable parameter is defined as preprocessor macro instead.
    :type defines: dict or None

    :returns: A string containing the source code made specific to this kernel instance.
    :rtype: string

    """
    logging.debug("prepare_kernel_string called for %s", kernel_name)

    kernel_prefix = ""

    # If `defines` is `None`, the default behavior is to define the following variables:
    #  * grid_size_x, grid_size_y, grid_size_z
    #  * block_size_x, block_size_y, block_size_z
    #  * each tunable parameter
    #  * kernel_tuner=1
    if defines is None:
        defines = OrderedDict()

        grid_dim_names = ["grid_size_x", "grid_size_y", "grid_size_z"]
        for i, g in enumerate(grid):
            defines[grid_dim_names[i]] = g

        for i, g in enumerate(threads):
            defines[block_size_names[i]] = g

        for k, v in params.items():
            defines[k] = v

        defines["kernel_tuner"] = 1

    for k, v in defines.items():
        if callable(v):
            v = v(params)
        elif isinstance(v, str):
            v = replace_param_occurrences(v, params)

        if not k.isidentifier():
            raise ValueError("name is not a valid identifier: {k}")

        # Escape newline characters
        v = str(v)
        v = v.replace("\n", "\\\n")

        if "loop_unroll_factor" in k and lang == "CUDA":
            # this handles the special case that in CUDA
            # pragma unroll loop_unroll_factor, loop_unroll_factor should be a constant integer expression
            # in OpenCL this isn't the case and we can just insert "#define loop_unroll_factor N"
            # using 0 to disable specifying a loop unrolling factor for this loop
            if v == "0":
                kernel_string = re.sub(
                    r"\n\s*#pragma\s+unroll\s+" + k, "\n", kernel_string
                )  # + r"[^\S]*"
            else:
                kernel_prefix += f"constexpr int {k} = {v};\n"
        else:
            kernel_prefix += f"#define {k} {v}\n"

    # since we insert defines above the original kernel code, the line numbers will be incorrect
    # the following preprocessor directive informs the compiler that lines should be counted from 1
    if kernel_prefix:
        kernel_prefix += "#line 1\n"

    # Also replace parameter occurrences inside the kernel name
    name = replace_param_occurrences(kernel_name, params)

    return name, kernel_prefix + kernel_string


def read_file(filename):
    """return the contents of the file named filename or None if file not found"""
    if os.path.isfile(filename):
        with open(filename, "r") as f:
            return f.read()


def replace_param_occurrences(string, params):
    """replace occurrences of the tuning params with their current value"""
    result = ""

    # Split on tokens and replace a token if it is a key in `params`.
    for part in re.split("([a-zA-Z0-9_]+)", string):
        if part in params:
            result += str(params[part])
        else:
            result += part

    return result


def setup_block_and_grid(problem_size, grid_div, params, block_size_names=None):
    """compute problem size, thread block and grid dimensions for this kernel"""
    threads = get_thread_block_dimensions(params, block_size_names)
    current_problem_size = get_problem_size(problem_size, params)
    grid = get_grid_dimensions(current_problem_size, params, grid_div, block_size_names)
    return threads, grid


def write_file(filename, string):
    """dump the contents of string to a file called filename"""
    # ugly fix, hopefully we can find a better one
    if sys.version_info[0] >= 3:
        with open(filename, "w", encoding="utf-8") as f:
            f.write(string)
    else:
        with open(filename, "w") as f:
            f.write(string.encode("utf-8"))


def normalize_verify_function(v):
    """Normalize a user-specified verify function.

    The user-specified function has two required positional arguments (answer, result_host),
    and an optional keyword (or keyword-only) argument atol. We normalize it to always accept
    an atol keyword argument.

    Undefined behaviour if the passed function does not match the required signatures.
    """

    # python 3.3+
    def has_kw_argument(func, name):
        sig = signature(func)
        return name in sig.parameters

    if v is None:
        return None

    if has_kw_argument(v, "atol"):
        return v
    return lambda answer, result_host, atol: v(answer, result_host)


def parse_restrictions(restrictions: list, tune_params: dict):
    """parses restrictions from a list of strings into a compilable function"""

    # rewrite the restrictions so variables are singled out
    regex_match_variable = r"([a-zA-Z_$][a-zA-Z_$0-9]*)"

    def replace_params(match_object):
        key = match_object.group(1)
        if key in tune_params:
            return 'params["' + key + '"]'
        else:
            return key

    parsed = ") and (".join(
        [re.sub(regex_match_variable, replace_params, res) for res in restrictions]
    )

    # tidy up the code by removing the last suffix and unnecessary spaces
    parsed_restrictions = "(" + parsed.strip() + ")"
    parsed_restrictions = " ".join(parsed_restrictions.split())

    parsed_restrictions = f"def restrictions(params): return {parsed_restrictions} \n"

    return parsed_restrictions


def compile_restrictions(restrictions: list, tune_params: dict):
    """parses restrictions from a list of strings into a callable function"""
    parsed_restrictions = parse_restrictions(restrictions, tune_params)

    # actually compile
    code_object = compile(parsed_restrictions, "<string>", "exec")
    func = FunctionType(code_object.co_consts[0], globals())
    return func


<<<<<<< HEAD
class NpEncoder(json.JSONEncoder):
    def default(self, obj):
        if isinstance(obj, np.integer):
            return int(obj)
        if isinstance(obj, np.floating):
            return float(obj)
        if isinstance(obj, np.ndarray):
            return obj.tolist()
        return super(NpEncoder, self).default(obj)


=======
>>>>>>> ab2d8707
def process_cache(cache, kernel_options, tuning_options, runner):
    """cache file for storing tuned configurations

    the cache file is stored using JSON and uses the following format:

    .. code-block:: python

        { device_name: "name of device"
          kernel_name: "name of kernel"
          problem_size: (int, int, int)
          tune_params_keys: list
          tune_params:
          cache: {
            "x1,x2,..xN": {"block_size_x": x1, ..., time=0.234342},
            "y1,y2,..yN": {"block_size_x": y1, ..., time=0.134233},
          }
        }


    The last two closing brackets are not required, and everything
    should work as expected if these are missing. This is to allow to continue
    from an earlier (abruptly ended) tuning session.

    """
    # caching only works correctly if tunable_parameters are stored in a OrderedDict
    if not isinstance(tuning_options.tune_params, OrderedDict):
        raise ValueError(
            "Caching only works correctly when tunable parameters are stored in a OrderedDict"
        )

    # if file does not exist, create new cache
    if not os.path.isfile(cache):
        if tuning_options.simulation_mode:
            raise ValueError(
                f"Simulation mode requires an existing cachefile: file {cache} does not exist"
            )

        c = OrderedDict()
        c["device_name"] = runner.dev.name
        c["kernel_name"] = kernel_options.kernel_name
        c["problem_size"] = (
            kernel_options.problem_size
            if not callable(kernel_options.problem_size)
            else "callable"
        )
        c["tune_params_keys"] = list(tuning_options.tune_params.keys())
        c["tune_params"] = tuning_options.tune_params
        c["objective"] = tuning_options.objective
        c["cache"] = {}

        contents = json.dumps(c, cls=NpEncoder, indent="")[
            :-3
        ]  # except the last "}\n}"

        # write the header to the cachefile
        with open(cache, "w") as cachefile:
            cachefile.write(contents)

        tuning_options.cachefile = cache
        tuning_options.cache = {}

    # if file exists
    else:
        cached_data = read_cache(cache)

        # if in simulation mode, use the device name from the cache file as the runner device name
        if runner.simulation_mode:
            runner.dev.name = cached_data["device_name"]

        # check if it is safe to continue tuning from this cache
        if cached_data["device_name"] != runner.dev.name:
            raise ValueError(
                "Cannot load cache which contains results for different device"
            )
        if cached_data["kernel_name"] != kernel_options.kernel_name:
            raise ValueError(
                "Cannot load cache which contains results for different kernel"
            )
        if "problem_size" in cached_data and not callable(kernel_options.problem_size):
            # if problem_size is not iterable, compare directly
            if not hasattr(kernel_options.problem_size, "__iter__"):
                if cached_data["problem_size"] != kernel_options.problem_size:
                    raise ValueError(
                        "Cannot load cache which contains results for different problem_size"
                    )
            # else (problem_size is iterable)
            # cache returns list, problem_size is likely a tuple. Therefore, the next check
            # checks the equality of all items in the list/tuples individually
            elif not all(
                [
                    i == j
                    for i, j in zip(
                        cached_data["problem_size"], kernel_options.problem_size
                    )
                ]
            ):
                raise ValueError(
                    "Cannot load cache which contains results for different problem_size"
                )
        if cached_data["tune_params_keys"] != list(tuning_options.tune_params.keys()):
            if all(
                key in tuning_options.tune_params
                for key in cached_data["tune_params_keys"]
            ):
                raise ValueError(
                    f"All tunable parameters are present, but the order is wrong. \
                    Cache has order: {cached_data['tune_params_keys']}, tuning_options has: {list(tuning_options.tune_params.keys())}"
                )
            raise ValueError(
                f"Cannot load cache which contains results obtained with different tunable parameters. \
                Cache has: {cached_data['tune_params_keys']}, tuning_options has: {list(tuning_options.tune_params.keys())}"
            )

        tuning_options.cachefile = cache
        tuning_options.cache = cached_data["cache"]


def read_cache(cache, open_cache=True):
    """Read the cachefile into a dictionary, if open_cache=True prepare the cachefile for appending"""
    with open(cache, "r") as cachefile:
        filestr = cachefile.read().strip()

    # if file was not properly closed, pretend it was properly closed
    if not filestr[-3:] == "}\n}":
        # remove the trailing comma if any, and append closing brackets
        if filestr[-1] == ",":
            filestr = filestr[:-1]
        filestr = filestr + "}\n}"
    else:
        if open_cache:
            # if it was properly closed, open it for appending new entries
            with open(cache, "w") as cachefile:
                cachefile.write(filestr[:-3] + ",")

    error_configs = {
        "InvalidConfig": InvalidConfig(),
        "CompilationFailedConfig": CompilationFailedConfig(),
        "RuntimeFailedConfig": RuntimeFailedConfig(),
    }

    # replace strings with ErrorConfig instances
    cache_data = json.loads(filestr)
    for element in cache_data["cache"].values():
        for k, v in element.items():
            if isinstance(v, str) and v in error_configs:
                element[k] = error_configs[v]

    return cache_data


def close_cache(cache):
    if not os.path.isfile(cache):
        raise ValueError("close_cache expects cache file to exist")

    with open(cache, "r") as fh:
        contents = fh.read()

    # close to file to make sure it can be read by JSON parsers
    if contents[-1] == ",":
        with open(cache, "w") as fh:
            fh.write(contents[:-1] + "}\n}")


def store_cache(key, params, tuning_options):
    """stores a new entry (key, params) to the cachefile"""

<<<<<<< HEAD
    # create converter for dumping numpy objects to JSON
    def JSONconverter(obj):
        if isinstance(obj, np.integer):
            return int(obj)
        if isinstance(obj, np.floating):
            return float(obj)
        if isinstance(obj, np.ndarray):
            return obj.tolist()
        return obj.__str__()

    # logging.debug('store_cache called, cache=%s, cachefile=%s' % (tuning_options.cache, tuning_options.cachefile))
=======
    #logging.debug('store_cache called, cache=%s, cachefile=%s' % (tuning_options.cache, tuning_options.cachefile))
>>>>>>> ab2d8707
    if isinstance(tuning_options.cache, dict):
        if not key in tuning_options.cache:
            tuning_options.cache[key] = params

            # Convert ErrorConfig objects to string, wanted to do this inside the JSONconverter but couldn't get it to work
            output_params = params.copy()
            for k, v in output_params.items():
                if isinstance(v, ErrorConfig):
                    output_params[k] = str(v)

            if tuning_options.cachefile:
                with open(tuning_options.cachefile, "a") as cachefile:
<<<<<<< HEAD
                    cachefile.write(
                        "\n"
                        + json.dumps({key: output_params}, default=JSONconverter)[1:-1]
                        + ","
                    )
=======
                    cachefile.write("\n" + json.dumps({ key: output_params }, cls=NpEncoder)[1:-1] + ",")
>>>>>>> ab2d8707


def dump_cache(obj: str, tuning_options):
    """dumps a string in the cache, this omits the several checks of store_cache() to speed up the process - with great power comes great responsibility!"""
    if isinstance(tuning_options.cache, dict) and tuning_options.cachefile:
        with open(tuning_options.cachefile, "a") as cachefile:
            cachefile.write(obj)


class MaxProdConstraint(Constraint):
    """Constraint enforcing that values of given variables create a product up to a given amount"""

    def __init__(self, maxprod):
        """Instantiate a MaxProdConstraint

        :params maxprod: Value to be considered as the maximum product
        :type maxprod: number

        """
        self._maxprod = maxprod

    def preProcess(self, variables, domains, constraints, vconstraints):
        """ """
        Constraint.preProcess(self, variables, domains, constraints, vconstraints)
        maxprod = self._maxprod
        for variable in variables:
            domain = domains[variable]
            for value in domain[:]:
                if value > maxprod:
                    domain.remove(value)

    def __call__(self, variables, domains, assignments, forwardcheck=False):
        maxprod = self._maxprod
        prod = 1
        for variable in variables:
            if variable in assignments:
                prod *= assignments[variable]
        if isinstance(prod, float):
            prod = round(prod, 10)
        if prod > maxprod:
            return False
        if forwardcheck:
            for variable in variables:
                if variable not in assignments:
                    domain = domains[variable]
                    for value in domain[:]:
                        if prod * value > maxprod:
                            domain.hideValue(value)
                    if not domain:
                        return False
        return True


def cuda_error_check(error):
    """Checking the status of CUDA calls using the NVIDIA cuda-python backend"""
    if isinstance(error, cuda.CUresult):
        if error != cuda.CUresult.CUDA_SUCCESS:
            _, name = cuda.cuGetErrorName(error)
            raise RuntimeError(f"CUDA error: {name.decode()}")
    elif isinstance(error, cudart.cudaError_t):
        if error != cudart.cudaError_t.cudaSuccess:
            _, name = cudart.getErrorName(error)
            raise RuntimeError(f"CUDART error: {name.decode()}")
    elif isinstance(error, nvrtc.nvrtcResult):
        if error != nvrtc.nvrtcResult.NVRTC_SUCCESS:
            _, desc = nvrtc.nvrtcGetErrorString(error)
            raise RuntimeError(f"NVRTC error: {desc.decode()}")


def extract_directive_code(code: str, kernel_name: str = None) -> dict:
    """Extract explicitly marked directive sections from code"""
    start_string = "#pragma tuner start"
    end_string = "#pragma tuner stop"
    found_section = False
    sections = dict()
    tmp_string = list()
    name = ""

    for line in code.split("\n"):
        if found_section:
            if end_string in line:
                found_section = False
                sections[name] = "\n".join(tmp_string)
                tmp_string = list()
                name = ""
            else:
                tmp_string.append(line)
        else:
            if start_string in line:
                if kernel_name is None or f" {kernel_name} " in line:
                    found_section = True
                    name = line.strip().split(" ")[3]

    return sections


def extract_directive_signature(code: str, kernel_name: str = None) -> dict:
    """Extract the user defined signature for directive sections"""
    start_string = "#pragma tuner start"
    signatures = dict()

    for line in code.split("\n"):
        if start_string in line:
            if kernel_name is None or f" {kernel_name} " in line:
                tmp_string = line.strip().split(" ")
                name = tmp_string[3]
                tmp_string = tmp_string[4:]
                params = list()
                for param in tmp_string:
                    p_name = param.split("(")[0]
                    param = param.replace(p_name, "", 1)
                    p_type = param[1:-1]
                    p_type = p_type.split(":")[0]
                    if "*" in p_type:
                        p_type = p_type.replace("*", " * restrict")
                    params.append(f"{p_type} {p_name}")
                signatures[name] = f"float {name}({', '.join(params)})"

    return signatures


def extract_directive_data(code: str, kernel_name: str = None) -> dict:
    """Extract the data used in the directive section"""
    start_string = "#pragma tuner start"
    data = dict()

    for line in code.split("\n"):
        if start_string in line:
            if kernel_name is None or f" {kernel_name} " in line:
                name = line.strip().split(" ")[3]
                data[name] = dict()
                tmp_string = line.strip().split(" ")[4:]
                for param in tmp_string:
                    p_name = param.split("(")[0]
                    param = param.replace(p_name, "", 1)
                    param = param[1:-1]
                    p_type = param.split(":")[0]
                    p_size = param.split(":")[1]
                    data[name][p_name] = [p_type, p_size]

    return data


def extract_preprocessor(code: str) -> list:
    """Extract include and define statements from C/C++ code"""
    preprocessor = list()

    for line in code.split("\n"):
        if "#define" in line or "#include" in line:
            preprocessor.append(line)

    return preprocessor


def wrap_cpp_timing(code: str) -> str:
    """Wrap C++ timing code (using std::chrono) around the provided code"""
    start = "auto start = std::chrono::steady_clock::now();"
    end = "auto end = std::chrono::steady_clock::now();"
    timing = "std::chrono::duration<float, std::milli> elapsed_time = end - start;"
    ret = "return elapsed_time.count();"

    return "\n".join([start, code, end, timing, ret])<|MERGE_RESOLUTION|>--- conflicted
+++ resolved
@@ -61,11 +61,8 @@
     pass
 
 
-<<<<<<< HEAD
-class TorchPlaceHolder:
-=======
 class NpEncoder(json.JSONEncoder):
-    """ Class we use for dumping Numpy objects to JSON """
+    """Class we use for dumping Numpy objects to JSON"""
 
     def default(self, obj):
         if isinstance(obj, np.integer):
@@ -77,9 +74,7 @@
         return super(NpEncoder, self).default(obj)
 
 
-class TorchPlaceHolder():
-
->>>>>>> ab2d8707
+class TorchPlaceHolder:
     def __init__(self):
         self.Tensor = Exception  # using Exception here as a type that will never be among kernel arguments
 
@@ -847,20 +842,6 @@
     return func
 
 
-<<<<<<< HEAD
-class NpEncoder(json.JSONEncoder):
-    def default(self, obj):
-        if isinstance(obj, np.integer):
-            return int(obj)
-        if isinstance(obj, np.floating):
-            return float(obj)
-        if isinstance(obj, np.ndarray):
-            return obj.tolist()
-        return super(NpEncoder, self).default(obj)
-
-
-=======
->>>>>>> ab2d8707
 def process_cache(cache, kernel_options, tuning_options, runner):
     """cache file for storing tuned configurations
 
@@ -1027,21 +1008,6 @@
 def store_cache(key, params, tuning_options):
     """stores a new entry (key, params) to the cachefile"""
 
-<<<<<<< HEAD
-    # create converter for dumping numpy objects to JSON
-    def JSONconverter(obj):
-        if isinstance(obj, np.integer):
-            return int(obj)
-        if isinstance(obj, np.floating):
-            return float(obj)
-        if isinstance(obj, np.ndarray):
-            return obj.tolist()
-        return obj.__str__()
-
-    # logging.debug('store_cache called, cache=%s, cachefile=%s' % (tuning_options.cache, tuning_options.cachefile))
-=======
-    #logging.debug('store_cache called, cache=%s, cachefile=%s' % (tuning_options.cache, tuning_options.cachefile))
->>>>>>> ab2d8707
     if isinstance(tuning_options.cache, dict):
         if not key in tuning_options.cache:
             tuning_options.cache[key] = params
@@ -1054,15 +1020,11 @@
 
             if tuning_options.cachefile:
                 with open(tuning_options.cachefile, "a") as cachefile:
-<<<<<<< HEAD
                     cachefile.write(
                         "\n"
-                        + json.dumps({key: output_params}, default=JSONconverter)[1:-1]
+                        + json.dumps({key: output_params}, cls=NpEncoder)[1:-1]
                         + ","
                     )
-=======
-                    cachefile.write("\n" + json.dumps({ key: output_params }, cls=NpEncoder)[1:-1] + ",")
->>>>>>> ab2d8707
 
 
 def dump_cache(obj: str, tuning_options):
