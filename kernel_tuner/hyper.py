--- conflicted
+++ resolved
@@ -7,12 +7,8 @@
 
 from kernel_tuner.util import get_config_string
 
-<<<<<<< HEAD
 
-def tune_hyper_params(strategy, hyper_params, *args, **kwargs):
-=======
 def tune_hyper_params(target_strategy, hyper_params, *args, **kwargs):
->>>>>>> 7f3e6727
     """ Tune hyperparameters for a given strategy and kernel
 
     This function is to be called just like tune_kernel, except that you specify a strategy
@@ -68,11 +64,7 @@
 
         fevals = []
         p_of_opt = []
-<<<<<<< HEAD
-        for i in range(10):
-=======
         for _ in range(100):
->>>>>>> 7f3e6727
             #measure
             with warnings.catch_warnings():
                 warnings.simplefilter("ignore")
