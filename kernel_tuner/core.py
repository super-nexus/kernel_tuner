--- conflicted
+++ resolved
@@ -27,7 +27,19 @@
 except ImportError:
     torch = util.TorchPlaceHolder()
 
-_KernelInstance = namedtuple("_KernelInstance", ["name", "kernel_source", "kernel_string", "temp_files", "threads", "grid", "params", "arguments"])
+_KernelInstance = namedtuple(
+    "_KernelInstance",
+    [
+        "name",
+        "kernel_source",
+        "kernel_string",
+        "temp_files",
+        "threads",
+        "grid",
+        "params",
+        "arguments",
+    ],
+)
 
 
 class KernelInstance(_KernelInstance):
@@ -65,7 +77,9 @@
         self.defines = defines
         if lang is None:
             if callable(self.kernel_sources[0]):
-                raise TypeError("Please specify language when using a code generator function")
+                raise TypeError(
+                    "Please specify language when using a code generator function"
+                )
             kernel_string = self.get_kernel_string(0)
             lang = util.detect_language(kernel_string)
 
@@ -73,7 +87,7 @@
         self.lang = lang.upper()
 
     def get_kernel_string(self, index=0, params=None):
-        """ retrieve the kernel source with the given index and return as a string
+        """retrieve the kernel source with the given index and return as a string
 
         See util.get_kernel_string() for details.
 
@@ -87,13 +101,15 @@
         :returns: A string containing the kernel code.
         :rtype: string
         """
-        logging.debug('get_kernel_string called')
+        logging.debug("get_kernel_string called")
 
         kernel_source = self.kernel_sources[index]
         return util.get_kernel_string(kernel_source, params)
 
-    def prepare_list_of_files(self, kernel_name, params, grid, threads, block_size_names):
-        """ prepare the kernel string along with any additional files
+    def prepare_list_of_files(
+        self, kernel_name, params, grid, threads, block_size_names
+    ):
+        """prepare the kernel string along with any additional files
 
         The first file in the list is allowed to include or read in the others
         The files beyond the first are considered additional files that may also contain tunable parameters
@@ -128,12 +144,22 @@
 
         for i, f in enumerate(self.kernel_sources):
             if i > 0 and not util.looks_like_a_filename(f):
-                raise ValueError('When passing multiple kernel sources, the secondary entries must be filenames')
+                raise ValueError(
+                    "When passing multiple kernel sources, the secondary entries must be filenames"
+                )
 
             ks = self.get_kernel_string(i, params)
             # add preprocessor statements
-            n, ks = util.prepare_kernel_string(kernel_name, ks, params, grid, threads, block_size_names,
-                                               self.lang, self.defines)
+            n, ks = util.prepare_kernel_string(
+                kernel_name,
+                ks,
+                params,
+                grid,
+                threads,
+                block_size_names,
+                self.lang,
+                self.defines,
+            )
 
             if i == 0:
                 # primary kernel source
@@ -153,14 +179,15 @@
         return name, kernel_string, temp_files
 
     def get_user_suffix(self, index=0):
-        """ Get the suffix of the kernel filename, if the user specified one. Return None otherwise.
-        """
-        if util.looks_like_a_filename(self.kernel_sources[index]) and ("." in self.kernel_sources[index]):
+        """Get the suffix of the kernel filename, if the user specified one. Return None otherwise."""
+        if util.looks_like_a_filename(self.kernel_sources[index]) and (
+            "." in self.kernel_sources[index]
+        ):
             return "." + self.kernel_sources[index].split(".")[-1]
         return None
 
     def get_suffix(self, index=0):
-        """ Return a suitable suffix for a kernel filename.
+        """Return a suitable suffix for a kernel filename.
 
         This uses the user-specified suffix if available, or one based on the
         lang/backend otherwise.
@@ -171,33 +198,43 @@
         if suffix is not None:
             return suffix
 
-        _suffixes = {
-            'CUDA': '.cu',
-            'OpenCL': '.cl',
-            'C': '.c'
-        }
+        _suffixes = {"CUDA": ".cu", "OpenCL": ".cl", "C": ".c"}
         try:
             return _suffixes[self.lang]
         except KeyError:
             return ".c"
 
     def check_argument_lists(self, kernel_name, arguments):
-        """ Check if the kernel arguments have the correct types
+        """Check if the kernel arguments have the correct types
 
         This is done by calling util.check_argument_list on each kernel string.
         """
         for i, f in enumerate(self.kernel_sources):
             if not callable(f):
-                util.check_argument_list(kernel_name, self.get_kernel_string(i), arguments)
+                util.check_argument_list(
+                    kernel_name, self.get_kernel_string(i), arguments
+                )
             else:
-                logging.debug("Checking of arguments list not supported yet for code generators.")
+                logging.debug(
+                    "Checking of arguments list not supported yet for code generators."
+                )
 
 
 class DeviceInterface(object):
     """Class that offers a High-Level Device Interface to the rest of the Kernel Tuner"""
 
-    def __init__(self, kernel_source, device=0, platform=0, quiet=False, compiler=None, compiler_options=None, iterations=7, observers=None):
-        """ Instantiate the DeviceInterface, based on language in kernel source
+    def __init__(
+        self,
+        kernel_source,
+        device=0,
+        platform=0,
+        quiet=False,
+        compiler=None,
+        compiler_options=None,
+        iterations=7,
+        observers=None,
+    ):
+        """Instantiate the DeviceInterface, based on language in kernel source
 
         :param kernel_source: The kernel sources
         :type kernel_source: kernel_tuner.core.KernelSource
@@ -228,28 +265,56 @@
         """
         lang = kernel_source.lang
 
-        logging.debug('DeviceInterface instantiated, lang=%s', lang)
+        logging.debug("DeviceInterface instantiated, lang=%s", lang)
 
         if lang.upper() == "CUDA":
-            dev = PyCudaFunctions(device, compiler_options=compiler_options, iterations=iterations, observers=observers)
+            dev = PyCudaFunctions(
+                device,
+                compiler_options=compiler_options,
+                iterations=iterations,
+                observers=observers,
+            )
         elif lang.upper() == "CUPY":
-            dev = CupyFunctions(device, compiler_options=compiler_options, iterations=iterations, observers=observers)
+            dev = CupyFunctions(
+                device,
+                compiler_options=compiler_options,
+                iterations=iterations,
+                observers=observers,
+            )
         elif lang.upper() == "NVCUDA":
-            dev = CudaFunctions(device, compiler_options=compiler_options, iterations=iterations, observers=observers)
+            dev = CudaFunctions(
+                device,
+                compiler_options=compiler_options,
+                iterations=iterations,
+                observers=observers,
+            )
         elif lang.upper() == "OPENCL":
-            dev = OpenCLFunctions(device, platform, compiler_options=compiler_options, iterations=iterations, observers=observers)
+            dev = OpenCLFunctions(
+                device,
+                platform,
+                compiler_options=compiler_options,
+                iterations=iterations,
+                observers=observers,
+            )
         elif lang.upper() in ["C", "FORTRAN"]:
-<<<<<<< HEAD
-            dev = CompilerFunctions(compiler=compiler, compiler_options=compiler_options, iterations=iterations)
-=======
-            dev = CFunctions(compiler=compiler, compiler_options=compiler_options, iterations=iterations)
+            dev = CompilerFunctions(
+                compiler=compiler,
+                compiler_options=compiler_options,
+                iterations=iterations,
+            )
         elif lang.upper() == "HIP":
-            dev = HipFunctions(device, compiler_options=compiler_options, iterations=iterations, observers=observers)
->>>>>>> 4f0aa8fc
+            dev = HipFunctions(
+                device,
+                compiler_options=compiler_options,
+                iterations=iterations,
+                observers=observers,
+            )
         else:
-            raise ValueError("Sorry, support for languages other than CUDA, OpenCL, or C is not implemented yet")
-
-        #look for NVMLObserver in observers, if present, enable special tunable parameters through nvml
+            raise ValueError(
+                "Sorry, support for languages other than CUDA, OpenCL, or C is not implemented yet"
+            )
+
+        # look for NVMLObserver in observers, if present, enable special tunable parameters through nvml
         self.use_nvml = False
         self.continuous_observers = []
         if observers:
@@ -270,10 +335,11 @@
         if not quiet:
             print("Using: " + self.dev.name)
 
-
     def benchmark_default(self, func, gpu_args, threads, grid, result):
-        """ Benchmark one kernel execution at a time """
-        observers = [obs for obs in self.dev.observers if not isinstance(obs, ContinuousObserver)]
+        """Benchmark one kernel execution at a time"""
+        observers = [
+            obs for obs in self.dev.observers if not isinstance(obs, ContinuousObserver)
+        ]
 
         self.dev.synchronize()
         for _ in range(self.iterations):
@@ -288,7 +354,7 @@
             while not self.dev.kernel_finished():
                 for obs in observers:
                     obs.during()
-                time.sleep(1e-6)    #one microsecond
+                time.sleep(1e-6)  # one microsecond
             self.dev.synchronize()
             for obs in observers:
                 obs.after_finish()
@@ -296,11 +362,10 @@
         for obs in observers:
             result.update(obs.get_results())
 
-
     def benchmark_continuous(self, func, gpu_args, threads, grid, result, duration):
-        """ Benchmark continuously for at least 'duration' seconds """
-        iterations = int(np.ceil(duration / (result["time"]/1000)))
-        #print(f"{iterations=} {(result['time']/1000)=}")
+        """Benchmark continuously for at least 'duration' seconds"""
+        iterations = int(np.ceil(duration / (result["time"] / 1000)))
+        # print(f"{iterations=} {(result['time']/1000)=}")
         self.dev.synchronize()
         for obs in self.continuous_observers:
             obs.before_start()
@@ -313,7 +378,7 @@
         while not self.dev.kernel_finished():
             for obs in self.continuous_observers:
                 obs.during()
-            time.sleep(1e-6)    #one microsecond
+            time.sleep(1e-6)  # one microsecond
         self.dev.synchronize()
         for obs in self.continuous_observers:
             obs.after_finish()
@@ -321,17 +386,17 @@
         for obs in self.continuous_observers:
             result.update(obs.get_results())
 
-
-
     def benchmark(self, func, gpu_args, instance, verbose, objective):
         """benchmark the kernel instance"""
-        logging.debug('benchmark ' + instance.name)
-        logging.debug('thread block dimensions x,y,z=%d,%d,%d', *instance.threads)
-        logging.debug('grid dimensions x,y,z=%d,%d,%d', *instance.grid)
+        logging.debug("benchmark " + instance.name)
+        logging.debug("thread block dimensions x,y,z=%d,%d,%d", *instance.threads)
+        logging.debug("grid dimensions x,y,z=%d,%d,%d", *instance.grid)
 
         if self.use_nvml:
             if "nvml_pwr_limit" in instance.params:
-                new_limit = int(instance.params["nvml_pwr_limit"] * 1000)    #user specifies in Watt, but nvml uses milliWatt
+                new_limit = int(
+                    instance.params["nvml_pwr_limit"] * 1000
+                )  # user specifies in Watt, but nvml uses milliWatt
                 if self.nvml.pwr_limit != new_limit:
                     self.nvml.pwr_limit = new_limit
             if "nvml_gr_clock" in instance.params:
@@ -341,7 +406,9 @@
 
         result = {}
         try:
-            self.benchmark_default(func, gpu_args, instance.threads, instance.grid, result)
+            self.benchmark_default(
+                func, gpu_args, instance.threads, instance.grid, result
+            )
 
             if self.continuous_observers:
                 duration = 1
@@ -349,54 +416,71 @@
                     obs.results = result
                     duration = max(duration, obs.continuous_duration)
 
-                self.benchmark_continuous(func, gpu_args, instance.threads, instance.grid, result, duration)
-
+                self.benchmark_continuous(
+                    func, gpu_args, instance.threads, instance.grid, result, duration
+                )
 
         except Exception as e:
             # some launches may fail because too many registers are required
             # to run the kernel given the current thread block size
             # the desired behavior is to simply skip over this configuration
             # and proceed to try the next one
-            skippable_exceptions = ["too many resources requested for launch", "OUT_OF_RESOURCES", "INVALID_WORK_GROUP_SIZE"]
+            skippable_exceptions = [
+                "too many resources requested for launch",
+                "OUT_OF_RESOURCES",
+                "INVALID_WORK_GROUP_SIZE",
+            ]
             if any([skip_str in str(e) for skip_str in skippable_exceptions]):
-                logging.debug('benchmark fails due to runtime failure too many resources required')
+                logging.debug(
+                    "benchmark fails due to runtime failure too many resources required"
+                )
                 if verbose:
-                    print(f"skipping config {util.get_instance_string(instance.params)} reason: too many resources requested for launch")
+                    print(
+                        f"skipping config {util.get_instance_string(instance.params)} reason: too many resources requested for launch"
+                    )
                 result[objective] = util.RuntimeFailedConfig()
             else:
-                logging.debug('benchmark encountered runtime failure: ' + str(e))
+                logging.debug("benchmark encountered runtime failure: " + str(e))
                 print("Error while benchmarking:", instance.name)
                 raise e
         return result
 
-    def check_kernel_output(self, func, gpu_args, instance, answer, atol, verify, verbose):
+    def check_kernel_output(
+        self, func, gpu_args, instance, answer, atol, verify, verbose
+    ):
         """runs the kernel once and checks the result against answer"""
-        logging.debug('check_kernel_output')
-
-        #if not using custom verify function, check if the length is the same
+        logging.debug("check_kernel_output")
+
+        # if not using custom verify function, check if the length is the same
         if not verify and len(instance.arguments) != len(answer):
-            raise TypeError("The length of argument list and provided results do not match.")
-
-        #re-copy original contents of output arguments to GPU memory, to overwrite any changes
-        #by earlier kernel runs
+            raise TypeError(
+                "The length of argument list and provided results do not match."
+            )
+
+        # re-copy original contents of output arguments to GPU memory, to overwrite any changes
+        # by earlier kernel runs
         for i, arg in enumerate(instance.arguments):
-            if (verify or answer[i] is not None) and isinstance(arg, (np.ndarray, cp.ndarray, torch.Tensor)):
+            if (verify or answer[i] is not None) and isinstance(
+                arg, (np.ndarray, cp.ndarray, torch.Tensor)
+            ):
                 self.dev.memcpy_htod(gpu_args[i], arg)
 
-        #run the kernel
+        # run the kernel
         check = self.run_kernel(func, gpu_args, instance)
         if not check:
-            return    #runtime failure occured that should be ignored, skip correctness check
-
-        #retrieve gpu results to host memory
+            return  # runtime failure occured that should be ignored, skip correctness check
+
+        # retrieve gpu results to host memory
         result_host = []
         for i, arg in enumerate(instance.arguments):
-            if (verify or answer[i] is not None) and isinstance(arg, (np.ndarray, cp.ndarray)):
+            if (verify or answer[i] is not None) and isinstance(
+                arg, (np.ndarray, cp.ndarray)
+            ):
                 result_host.append(np.zeros_like(arg))
                 self.dev.memcpy_dtoh(result_host[-1], gpu_args[i])
             elif isinstance(arg, torch.Tensor) and isinstance(answer[i], torch.Tensor):
                 if not answer[i].is_cuda:
-                    #if the answer is on the host, copy gpu output to host as well
+                    # if the answer is on the host, copy gpu output to host as well
                     result_host.append(torch.zeros_like(answer[i]))
                     self.dev.memcpy_dtoh(result_host[-1], gpu_args[i].tensor)
                 else:
@@ -404,17 +488,24 @@
             else:
                 result_host.append(None)
 
-        #if the user has specified a custom verify function, then call it, else use default based on numpy allclose
+        # if the user has specified a custom verify function, then call it, else use default based on numpy allclose
         if verify:
             correct = verify(answer, result_host, atol=atol)
         else:
-            correct = _default_verify_function(instance, answer, result_host, atol, verbose)
+            correct = _default_verify_function(
+                instance, answer, result_host, atol, verbose
+            )
 
         if not correct:
-            raise RuntimeError("Kernel result verification failed for: " + util.get_config_string(instance.params))
-
-    def compile_and_benchmark(self, kernel_source, gpu_args, params, kernel_options, to):
-        """ Compile and benchmark a kernel instance based on kernel strings and parameters """
+            raise RuntimeError(
+                "Kernel result verification failed for: "
+                + util.get_config_string(instance.params)
+            )
+
+    def compile_and_benchmark(
+        self, kernel_source, gpu_args, params, kernel_options, to
+    ):
+        """Compile and benchmark a kernel instance based on kernel strings and parameters"""
         instance_string = util.get_instance_string(params)
 
         # reset previous timers
@@ -422,12 +513,14 @@
         last_verification_time = None
         last_benchmark_time = None
 
-        logging.debug('compile_and_benchmark ' + instance_string)
+        logging.debug("compile_and_benchmark " + instance_string)
 
         verbose = to.verbose
         result = {}
 
-        instance = self.create_kernel_instance(kernel_source, kernel_options, params, verbose)
+        instance = self.create_kernel_instance(
+            kernel_source, kernel_options, params, verbose
+        )
         if isinstance(instance, util.ErrorConfig):
             result[to.objective] = util.InvalidConfig()
         else:
@@ -440,7 +533,9 @@
                 else:
                     # add shared memory arguments to compiled module
                     if kernel_options.smem_args is not None:
-                        self.dev.copy_shared_memory_args(util.get_smem_args(kernel_options.smem_args, params))
+                        self.dev.copy_shared_memory_args(
+                            util.get_smem_args(kernel_options.smem_args, params)
+                        )
                     # add constant memory arguments to compiled module
                     if kernel_options.cmem_args is not None:
                         self.dev.copy_constant_memory_args(kernel_options.cmem_args)
@@ -454,49 +549,65 @@
                 # test kernel for correctness
                 if func and (to.answer or to.verify):
                     start_verification = time.perf_counter()
-                    self.check_kernel_output(func, gpu_args, instance, to.answer, to.atol, to.verify, verbose)
-                    last_verification_time = 1000 * (time.perf_counter() - start_verification)
+                    self.check_kernel_output(
+                        func, gpu_args, instance, to.answer, to.atol, to.verify, verbose
+                    )
+                    last_verification_time = 1000 * (
+                        time.perf_counter() - start_verification
+                    )
 
                 # benchmark
                 if func:
                     start_benchmark = time.perf_counter()
-                    result.update(self.benchmark(func, gpu_args, instance, verbose, to.objective))
+                    result.update(
+                        self.benchmark(func, gpu_args, instance, verbose, to.objective)
+                    )
                     last_benchmark_time = 1000 * (time.perf_counter() - start_benchmark)
 
             except Exception as e:
                 # dump kernel sources to temp file
                 temp_filenames = instance.prepare_temp_files_for_error_msg()
-                print("Error while compiling or benchmarking, see source files: " + " ".join(temp_filenames))
+                print(
+                    "Error while compiling or benchmarking, see source files: "
+                    + " ".join(temp_filenames)
+                )
                 raise e
 
-            #clean up any temporary files, if no error occured
+            # clean up any temporary files, if no error occured
             instance.delete_temp_files()
 
-        result['compile_time'] = last_compilation_time or 0
-        result['verification_time'] = last_verification_time or 0
-        result['benchmark_time'] = last_benchmark_time or 0
+        result["compile_time"] = last_compilation_time or 0
+        result["verification_time"] = last_verification_time or 0
+        result["benchmark_time"] = last_benchmark_time or 0
 
         return result
 
     def compile_kernel(self, instance, verbose):
         """compile the kernel for this specific instance"""
-        logging.debug('compile_kernel ' + instance.name)
-
-        #compile kernel_string into device func
+        logging.debug("compile_kernel " + instance.name)
+
+        # compile kernel_string into device func
         func = None
         try:
             func = self.dev.compile(instance)
         except Exception as e:
-            #compiles may fail because certain kernel configurations use too
-            #much shared memory for example, the desired behavior is to simply
-            #skip over this configuration and try the next one
-            shared_mem_error_messages = ["uses too much shared data", "local memory limit exceeded"]
+            # compiles may fail because certain kernel configurations use too
+            # much shared memory for example, the desired behavior is to simply
+            # skip over this configuration and try the next one
+            shared_mem_error_messages = [
+                "uses too much shared data",
+                "local memory limit exceeded",
+            ]
             if any(msg in str(e) for msg in shared_mem_error_messages):
-                logging.debug('compile_kernel failed due to kernel using too much shared memory')
+                logging.debug(
+                    "compile_kernel failed due to kernel using too much shared memory"
+                )
                 if verbose:
-                    print(f"skipping config {util.get_instance_string(instance.params)} reason: too much shared memory used")
+                    print(
+                        f"skipping config {util.get_instance_string(instance.params)} reason: too much shared memory used"
+                    )
             else:
-                logging.debug('compile_kernel failed due to error: ' + str(e))
+                logging.debug("compile_kernel failed due to error: " + str(e))
                 print("Error while compiling:", instance.name)
                 raise e
         return func
@@ -506,47 +617,78 @@
         if self.lang == "CUDA":
             self.dev.copy_shared_memory_args(smem_args)
         else:
-            raise RuntimeError("Error cannot copy shared memory arguments when language is not CUDA")
+            raise RuntimeError(
+                "Error cannot copy shared memory arguments when language is not CUDA"
+            )
 
     def copy_constant_memory_args(self, cmem_args):
         """adds constant memory arguments to the most recently compiled module, if using CUDA"""
         if self.lang == "CUDA":
             self.dev.copy_constant_memory_args(cmem_args)
         else:
-            raise RuntimeError("Error cannot copy constant memory arguments when language is not CUDA")
+            raise RuntimeError(
+                "Error cannot copy constant memory arguments when language is not CUDA"
+            )
 
     def copy_texture_memory_args(self, texmem_args):
         """adds texture memory arguments to the most recently compiled module, if using CUDA"""
         if self.lang == "CUDA":
             self.dev.copy_texture_memory_args(texmem_args)
         else:
-            raise RuntimeError("Error cannot copy texture memory arguments when language is not CUDA")
+            raise RuntimeError(
+                "Error cannot copy texture memory arguments when language is not CUDA"
+            )
 
     def create_kernel_instance(self, kernel_source, kernel_options, params, verbose):
         """create kernel instance from kernel source, parameters, problem size, grid divisors, and so on"""
-        grid_div = (kernel_options.grid_div_x, kernel_options.grid_div_y, kernel_options.grid_div_z)
-
-        #insert default block_size_names if needed
+        grid_div = (
+            kernel_options.grid_div_x,
+            kernel_options.grid_div_y,
+            kernel_options.grid_div_z,
+        )
+
+        # insert default block_size_names if needed
         if not kernel_options.block_size_names:
             kernel_options.block_size_names = util.default_block_size_names
 
-        #setup thread block and grid dimensions
-        threads, grid = util.setup_block_and_grid(kernel_options.problem_size, grid_div, params, kernel_options.block_size_names)
+        # setup thread block and grid dimensions
+        threads, grid = util.setup_block_and_grid(
+            kernel_options.problem_size,
+            grid_div,
+            params,
+            kernel_options.block_size_names,
+        )
         if np.prod(threads) > self.dev.max_threads:
             if verbose:
-                print(f"skipping config {util.get_instance_string(params)} reason: too many threads per block")
+                print(
+                    f"skipping config {util.get_instance_string(params)} reason: too many threads per block"
+                )
             return util.InvalidConfig()
 
-        #obtain the kernel_string and prepare additional files, if any
-        name, kernel_string, temp_files = kernel_source.prepare_list_of_files(kernel_options.kernel_name, params, grid, threads,
-                                                                              kernel_options.block_size_names)
-
-        #check for templated kernel
+        # obtain the kernel_string and prepare additional files, if any
+        name, kernel_string, temp_files = kernel_source.prepare_list_of_files(
+            kernel_options.kernel_name,
+            params,
+            grid,
+            threads,
+            kernel_options.block_size_names,
+        )
+
+        # check for templated kernel
         if kernel_source.lang in ["CUDA", "NVCUDA"] and "<" in name and ">" in name:
             kernel_string, name = wrap_templated_kernel(kernel_string, name)
 
-        #collect everything we know about this instance and return it
-        return KernelInstance(name, kernel_source, kernel_string, temp_files, threads, grid, params, kernel_options.arguments)
+        # collect everything we know about this instance and return it
+        return KernelInstance(
+            name,
+            kernel_source,
+            kernel_string,
+            temp_files,
+            threads,
+            grid,
+            params,
+            kernel_options.arguments,
+        )
 
     def get_environment(self):
         """Return dictionary with information about the environment"""
@@ -561,19 +703,23 @@
         return self.dev.ready_argument_list(arguments)
 
     def run_kernel(self, func, gpu_args, instance):
-        """ Run a compiled kernel instance on a device """
-        logging.debug('run_kernel %s', instance.name)
-        logging.debug('thread block dims (%d, %d, %d)', *instance.threads)
-        logging.debug('grid dims (%d, %d, %d)', *instance.grid)
+        """Run a compiled kernel instance on a device"""
+        logging.debug("run_kernel %s", instance.name)
+        logging.debug("thread block dims (%d, %d, %d)", *instance.threads)
+        logging.debug("grid dims (%d, %d, %d)", *instance.grid)
 
         try:
             self.dev.run_kernel(func, gpu_args, instance.threads, instance.grid)
         except Exception as e:
-            if "too many resources requested for launch" in str(e) or "OUT_OF_RESOURCES" in str(e):
-                logging.debug('ignoring runtime failure due to too many resources required')
+            if "too many resources requested for launch" in str(
+                e
+            ) or "OUT_OF_RESOURCES" in str(e):
+                logging.debug(
+                    "ignoring runtime failure due to too many resources required"
+                )
                 return False
             else:
-                logging.debug('encountered unexpected runtime failure: ' + str(e))
+                logging.debug("encountered unexpected runtime failure: " + str(e))
                 raise e
         return True
 
@@ -581,45 +727,82 @@
 def _default_verify_function(instance, answer, result_host, atol, verbose):
     """default verify function based on np.allclose"""
 
-    #first check if the length is the same
+    # first check if the length is the same
     if len(instance.arguments) != len(answer):
-        raise TypeError("The length of argument list and provided results do not match.")
-    #for each element in the argument list, check if the types match
+        raise TypeError(
+            "The length of argument list and provided results do not match."
+        )
+    # for each element in the argument list, check if the types match
     for i, arg in enumerate(instance.arguments):
-        if answer[i] is not None:    #skip None elements in the answer list
-            if isinstance(answer[i], (np.ndarray, cp.ndarray)) and isinstance(arg, (np.ndarray, cp.ndarray)):
+        if answer[i] is not None:  # skip None elements in the answer list
+            if isinstance(answer[i], (np.ndarray, cp.ndarray)) and isinstance(
+                arg, (np.ndarray, cp.ndarray)
+            ):
                 if answer[i].dtype != arg.dtype:
-                    raise TypeError(f"Element {i} of the expected results list is not of the same dtype as the kernel output: " + str(answer[i].dtype) +
-                                    " != " + str(arg.dtype) + ".")
+                    raise TypeError(
+                        f"Element {i} of the expected results list is not of the same dtype as the kernel output: "
+                        + str(answer[i].dtype)
+                        + " != "
+                        + str(arg.dtype)
+                        + "."
+                    )
                 if answer[i].size != arg.size:
-                    raise TypeError(f"Element {i} of the expected results list has a size different from " + "the kernel argument: " + str(answer[i].size) +
-                                    " != " + str(arg.size) + ".")
+                    raise TypeError(
+                        f"Element {i} of the expected results list has a size different from "
+                        + "the kernel argument: "
+                        + str(answer[i].size)
+                        + " != "
+                        + str(arg.size)
+                        + "."
+                    )
             elif isinstance(answer[i], torch.Tensor) and isinstance(arg, torch.Tensor):
                 if answer[i].dtype != arg.dtype:
-                    raise TypeError(f"Element {i} of the expected results list is not of the same dtype as the kernel output: " + str(answer[i].dtype) +
-                                    " != " + str(arg.dtype) + ".")
+                    raise TypeError(
+                        f"Element {i} of the expected results list is not of the same dtype as the kernel output: "
+                        + str(answer[i].dtype)
+                        + " != "
+                        + str(arg.dtype)
+                        + "."
+                    )
                 if answer[i].size() != arg.size():
-                    raise TypeError(f"Element {i} of the expected results list has a size different from " + "the kernel argument: " + str(answer[i].size) +
-                                    " != " + str(arg.size) + ".")
+                    raise TypeError(
+                        f"Element {i} of the expected results list has a size different from "
+                        + "the kernel argument: "
+                        + str(answer[i].size)
+                        + " != "
+                        + str(arg.size)
+                        + "."
+                    )
 
             elif isinstance(answer[i], np.number) and isinstance(arg, np.number):
                 if answer[i].dtype != arg.dtype:
-                    raise TypeError(f"Element {i} of the expected results list is not the same as the kernel output: " + str(answer[i].dtype) + " != " +
-                                    str(arg.dtype) + ".")
+                    raise TypeError(
+                        f"Element {i} of the expected results list is not the same as the kernel output: "
+                        + str(answer[i].dtype)
+                        + " != "
+                        + str(arg.dtype)
+                        + "."
+                    )
             else:
-                #either answer[i] and argument have different types or answer[i] is not a numpy type
-                if not isinstance(answer[i], (np.ndarray, cp.ndarray, torch.Tensor)) or not isinstance(answer[i], np.number):
-                    raise TypeError(f"Element {i} of expected results list is not a numpy/cupy ndarray, torch Tensor or numpy scalar.")
+                # either answer[i] and argument have different types or answer[i] is not a numpy type
+                if not isinstance(
+                    answer[i], (np.ndarray, cp.ndarray, torch.Tensor)
+                ) or not isinstance(answer[i], np.number):
+                    raise TypeError(
+                        f"Element {i} of expected results list is not a numpy/cupy ndarray, torch Tensor or numpy scalar."
+                    )
                 else:
-                    raise TypeError(f"Element {i} of expected results list and kernel arguments have different types.")
+                    raise TypeError(
+                        f"Element {i} of expected results list and kernel arguments have different types."
+                    )
 
     def _ravel(a):
-        if hasattr(a, 'ravel') and len(a.shape) > 1:
+        if hasattr(a, "ravel") and len(a.shape) > 1:
             return a.ravel()
         return a
 
     def _flatten(a):
-        if hasattr(a, 'flatten'):
+        if hasattr(a, "flatten"):
             return a.flatten()
         return a
 
@@ -627,20 +810,30 @@
     for i, arg in enumerate(instance.arguments):
         expected = answer[i]
         if expected is not None:
-
             result = _ravel(result_host[i])
             expected = _flatten(expected)
             if any([isinstance(array, cp.ndarray) for array in [expected, result]]):
                 output_test = cp.allclose(expected, result, atol=atol)
-            elif isinstance(expected, torch.Tensor) and isinstance(result, torch.Tensor):
+            elif isinstance(expected, torch.Tensor) and isinstance(
+                result, torch.Tensor
+            ):
                 output_test = torch.allclose(expected, result, atol=atol)
             else:
                 output_test = np.allclose(expected, result, atol=atol)
 
             if not output_test and verbose:
-                print("Error: " + util.get_config_string(instance.params) + " detected during correctness check")
-                print("this error occured when checking value of the %oth kernel argument" % (i, ))
-                print("Printing kernel output and expected result, set verbose=False to suppress this debug print")
+                print(
+                    "Error: "
+                    + util.get_config_string(instance.params)
+                    + " detected during correctness check"
+                )
+                print(
+                    "this error occured when checking value of the %oth kernel argument"
+                    % (i,)
+                )
+                print(
+                    "Printing kernel output and expected result, set verbose=False to suppress this debug print"
+                )
                 np.set_printoptions(edgeitems=50)
                 print("Kernel output:")
                 print(result)
@@ -649,12 +842,12 @@
             correct = correct and output_test
 
     if not correct:
-        logging.debug('correctness check has found a correctness issue')
+        logging.debug("correctness check has found a correctness issue")
 
     return correct
 
 
-#these functions facilitate compiling templated kernels with PyCuda
+# these functions facilitate compiling templated kernels with PyCuda
 def split_argument_list(argument_list):
     """split all arguments in a list into types and names"""
     regex = r"(.*[\s*]+)(.+)?"
@@ -674,13 +867,17 @@
 
     def replace_typename_token(matchobj):
         """function for a whitespace preserving token regex replace"""
-        #replace only the match, leaving the whitespace around it as is
-        return matchobj.group(1) + templated_typenames[matchobj.group(2)] + matchobj.group(3)
+        # replace only the match, leaving the whitespace around it as is
+        return (
+            matchobj.group(1)
+            + templated_typenames[matchobj.group(2)]
+            + matchobj.group(3)
+        )
 
     for i, arg_type in enumerate(type_list):
         for k, v in templated_typenames.items():
-            #if the templated typename occurs as a token in the string, meaning that it is enclosed in
-            #beginning of string or whitespace, and end of string, whitespace or star
+            # if the templated typename occurs as a token in the string, meaning that it is enclosed in
+            # beginning of string or whitespace, and end of string, whitespace or star
             regex = r"(^|\s+)(" + k + r")($|\s+|\*)"
             sub = re.sub(regex, replace_typename_token, arg_type, re.S)
             type_list[i] = sub
@@ -700,23 +897,31 @@
     """rewrite kernel_string to insert wrapper function for templated kernel"""
     # parse kernel_name to find template_arguments and real kernel name
     name = kernel_name.split("<")[0]
-    template_arguments = re.search(r".*?<(.*)>", kernel_name, re.S).group(1).split(',')
+    template_arguments = re.search(r".*?<(.*)>", kernel_name, re.S).group(1).split(",")
 
     # parse templated kernel definition
     # relatively strict regex that does not allow nested template parameters like vector<TF>
     # within the template parameter list
-    regex = r"template\s*<([^>]*?)>\s*__global__\s+void\s+(__launch_bounds__\([^\)]+?\)\s+)?" + name + r"\s*\((.*?)\)\s*\{"
+    regex = (
+        r"template\s*<([^>]*?)>\s*__global__\s+void\s+(__launch_bounds__\([^\)]+?\)\s+)?"
+        + name
+        + r"\s*\((.*?)\)\s*\{"
+    )
     match = re.search(regex, kernel_string, re.S)
     if not match:
         raise ValueError("could not find templated kernel definition")
 
-    template_parameters = match.group(1).split(',')
-    argument_list = match.group(3).split(',')
-    argument_list = [s.strip() for s in argument_list]    #remove extra whitespace around 'type name' strings
+    template_parameters = match.group(1).split(",")
+    argument_list = match.group(3).split(",")
+    argument_list = [
+        s.strip() for s in argument_list
+    ]  # remove extra whitespace around 'type name' strings
 
     type_list, name_list = split_argument_list(argument_list)
 
-    templated_typenames = get_templated_typenames(template_parameters, template_arguments)
+    templated_typenames = get_templated_typenames(
+        template_parameters, template_arguments
+    )
     apply_template_typenames(type_list, templated_typenames)
 
     # replace __global__ with __device__ in the templated kernel definition
@@ -730,12 +935,24 @@
         launch_bounds = match.group(2)
 
     # generate code for the compile-time template instantiation
-    template_instantiation = f"template __device__ void {kernel_name}(" + ", ".join(type_list) + ");\n"
+    template_instantiation = (
+        f"template __device__ void {kernel_name}(" + ", ".join(type_list) + ");\n"
+    )
 
     # generate code for the wrapper kernel
     new_arg_list = ", ".join([" ".join((a, b)) for a, b in zip(type_list, name_list)])
-    wrapper_function = "\nextern \"C\" __global__ void " + launch_bounds + name + "_wrapper(" + new_arg_list + ") {\n  " + \
-       kernel_name + "(" + ", ".join(name_list) + ");\n}\n"
+    wrapper_function = (
+        '\nextern "C" __global__ void '
+        + launch_bounds
+        + name
+        + "_wrapper("
+        + new_arg_list
+        + ") {\n  "
+        + kernel_name
+        + "("
+        + ", ".join(name_list)
+        + ");\n}\n"
+    )
 
     # copy kernel_string, replace definition and append template instantiation and wrapper function
     new_kernel_string = kernel_string[:]
