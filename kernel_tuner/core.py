--- conflicted
+++ resolved
@@ -359,14 +359,7 @@
             result.update(obs.get_results())
 
     def benchmark_default(self, func, gpu_args, threads, grid, result):
-<<<<<<< HEAD
         """Benchmark one kernel execution for 'iterations' at a time"""
-=======
-        """Benchmark one kernel execution at a time."""
-        observers = [
-            obs for obs in self.dev.observers if not isinstance(obs, ContinuousObserver)
-        ]
->>>>>>> d7923040
 
         self.dev.synchronize()
         for _ in range(self.iterations):
