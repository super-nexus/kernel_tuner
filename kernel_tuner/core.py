--- conflicted
+++ resolved
@@ -14,21 +14,16 @@
 
 import kernel_tuner.util as util
 from kernel_tuner.accuracy import Tunable
-from kernel_tuner.backends.c import CFunctions
+from kernel_tuner.backends.pycuda import PyCudaFunctions
 from kernel_tuner.backends.cupy import CupyFunctions
 from kernel_tuner.backends.hip import HipFunctions
 from kernel_tuner.backends.nvcuda import CudaFunctions
 from kernel_tuner.backends.opencl import OpenCLFunctions
-<<<<<<< HEAD
 from kernel_tuner.backends.compiler import CompilerFunctions
 from kernel_tuner.backends.opencl import OpenCLFunctions
 from kernel_tuner.backends.hip import HipFunctions
-import kernel_tuner.util as util
-=======
-from kernel_tuner.backends.pycuda import PyCudaFunctions
 from kernel_tuner.observers.nvml import NVMLObserver
 from kernel_tuner.observers.observer import ContinuousObserver, OutputObserver
->>>>>>> 9955ab39
 
 try:
     import torch
@@ -305,15 +300,11 @@
                 observers=observers,
             )
         elif lang.upper() in ["C", "FORTRAN"]:
-<<<<<<< HEAD
             dev = CompilerFunctions(
                 compiler=compiler,
                 compiler_options=compiler_options,
                 iterations=iterations,
             )
-=======
-            dev = CFunctions(compiler=compiler, compiler_options=compiler_options, iterations=iterations, observers=observers)
->>>>>>> 9955ab39
         elif lang.upper() == "HIP":
             dev = HipFunctions(
                 device,
@@ -322,13 +313,7 @@
                 observers=observers,
             )
         else:
-<<<<<<< HEAD
-            raise ValueError(
-                "Sorry, support for languages other than CUDA, OpenCL, or C is not implemented yet"
-            )
-=======
             raise ValueError("Sorry, support for languages other than CUDA, OpenCL, HIP, C, and Fortran is not implemented yet")
->>>>>>> 9955ab39
 
         # look for NVMLObserver in observers, if present, enable special tunable parameters through nvml
         self.use_nvml = False
@@ -475,13 +460,6 @@
         """runs the kernel once and checks the result against answer"""
         logging.debug("check_kernel_output")
 
-<<<<<<< HEAD
-        # if not using custom verify function, check if the length is the same
-        if not verify and len(instance.arguments) != len(answer):
-            raise TypeError(
-                "The length of argument list and provided results do not match."
-            )
-=======
         #if not using custom verify function, check if the length is the same
         if answer:
             if len(instance.arguments) != len(answer):
@@ -490,18 +468,11 @@
             should_sync = [answer[i] is not None for i, arg in enumerate(instance.arguments)]
         else:
             should_sync = [isinstance(arg, (np.ndarray, cp.ndarray, torch.Tensor)) for arg in instance.arguments]
->>>>>>> 9955ab39
 
         # re-copy original contents of output arguments to GPU memory, to overwrite any changes
         # by earlier kernel runs
         for i, arg in enumerate(instance.arguments):
-<<<<<<< HEAD
-            if (verify or answer[i] is not None) and isinstance(
-                arg, (np.ndarray, cp.ndarray, torch.Tensor)
-            ):
-=======
             if should_sync[i]:
->>>>>>> 9955ab39
                 self.dev.memcpy_htod(gpu_args[i], arg)
 
         # run the kernel
@@ -512,18 +483,6 @@
         # retrieve gpu results to host memory
         result_host = []
         for i, arg in enumerate(instance.arguments):
-<<<<<<< HEAD
-            if (verify or answer[i] is not None) and isinstance(
-                arg, (np.ndarray, cp.ndarray)
-            ):
-                result_host.append(np.zeros_like(arg))
-                self.dev.memcpy_dtoh(result_host[-1], gpu_args[i])
-            elif isinstance(arg, torch.Tensor) and isinstance(answer[i], torch.Tensor):
-                if not answer[i].is_cuda:
-                    # if the answer is on the host, copy gpu output to host as well
-                    result_host.append(torch.zeros_like(answer[i]))
-                    self.dev.memcpy_dtoh(result_host[-1], gpu_args[i].tensor)
-=======
             if should_sync[i]:
                 if isinstance(arg, (np.ndarray, cp.ndarray)):
                     result_host.append(np.zeros_like(arg))
@@ -535,7 +494,6 @@
                         self.dev.memcpy_dtoh(result_host[-1], gpu_args[i].tensor)
                     else:
                         result_host.append(gpu_args[i].tensor)
->>>>>>> 9955ab39
                 else:
                     # We should sync this argument, but we do not know how to transfer this type of argument
                     # What do we do? Should we throw an error?
@@ -543,28 +501,6 @@
             else:
                 result_host.append(None)
 
-<<<<<<< HEAD
-        # if the user has specified a custom verify function, then call it, else use default based on numpy allclose
-        if verify:
-            correct = verify(answer, result_host, atol=atol)
-        else:
-            correct = _default_verify_function(
-                instance, answer, result_host, atol, verbose
-            )
-
-        if not correct:
-            raise RuntimeError(
-                "Kernel result verification failed for: "
-                + util.get_config_string(instance.params)
-            )
-
-    def compile_and_benchmark(
-        self, kernel_source, gpu_args, params, kernel_options, to
-    ):
-        """Compile and benchmark a kernel instance based on kernel strings and parameters"""
-        instance_string = util.get_instance_string(params)
-
-=======
         # Call the output observers
         for obs in self.output_observers:
             obs.process_output(answer, result_host)
@@ -581,35 +517,26 @@
             correct = True
 
         if not correct:
-            raise RuntimeError("Kernel result verification failed for: " + util.get_config_string(instance.params))
+            raise RuntimeError(
+                "Kernel result verification failed for: "
+                + util.get_config_string(instance.params)
+            )
 
     def compile_and_benchmark(self, kernel_source, gpu_args, params, kernel_options, to):
->>>>>>> 9955ab39
         # reset previous timers
         last_compilation_time = None
         last_verification_time = None
         last_benchmark_time = None
 
-<<<<<<< HEAD
-        logging.debug("compile_and_benchmark " + instance_string)
-
         verbose = to.verbose
         result = {}
 
-        instance = self.create_kernel_instance(
-            kernel_source, kernel_options, params, verbose
-        )
-=======
-        verbose = to.verbose
-        result = {}
-
         # Compile and benchmark a kernel instance based on kernel strings and parameters
         instance_string = util.get_instance_string(params)
 
         logging.debug('compile_and_benchmark ' + instance_string)
 
         instance = self.create_kernel_instance(kernel_source, kernel_options, params, verbose)
->>>>>>> 9955ab39
         if isinstance(instance, util.ErrorConfig):
             result[to.objective] = util.InvalidConfig()
         else:
@@ -710,33 +637,6 @@
         return _preprocess_gpu_arguments(old_arguments, params)
 
     def copy_shared_memory_args(self, smem_args):
-<<<<<<< HEAD
-        """adds shared memory arguments to the most recently compiled module, if using CUDA"""
-        if self.lang == "CUDA":
-            self.dev.copy_shared_memory_args(smem_args)
-        else:
-            raise RuntimeError(
-                "Error cannot copy shared memory arguments when language is not CUDA"
-            )
-
-    def copy_constant_memory_args(self, cmem_args):
-        """adds constant memory arguments to the most recently compiled module, if using CUDA"""
-        if self.lang == "CUDA":
-            self.dev.copy_constant_memory_args(cmem_args)
-        else:
-            raise RuntimeError(
-                "Error cannot copy constant memory arguments when language is not CUDA"
-            )
-
-    def copy_texture_memory_args(self, texmem_args):
-        """adds texture memory arguments to the most recently compiled module, if using CUDA"""
-        if self.lang == "CUDA":
-            self.dev.copy_texture_memory_args(texmem_args)
-        else:
-            raise RuntimeError(
-                "Error cannot copy texture memory arguments when language is not CUDA"
-            )
-=======
         """adds shared memory arguments to the most recently compiled module"""
         self.dev.copy_shared_memory_args(smem_args)
 
@@ -747,7 +647,6 @@
     def copy_texture_memory_args(self, texmem_args):
         """adds texture memory arguments to the most recently compiled module"""
         self.dev.copy_texture_memory_args(texmem_args)
->>>>>>> 9955ab39
 
     def create_kernel_instance(self, kernel_source, kernel_options, params, verbose):
         """create kernel instance from kernel source, parameters, problem size, grid divisors, and so on"""
@@ -788,25 +687,11 @@
         if kernel_source.lang in ["CUDA", "NVCUDA"] and "<" in name and ">" in name:
             kernel_string, name = wrap_templated_kernel(kernel_string, name)
 
-<<<<<<< HEAD
-        # collect everything we know about this instance and return it
-        return KernelInstance(
-            name,
-            kernel_source,
-            kernel_string,
-            temp_files,
-            threads,
-            grid,
-            params,
-            kernel_options.arguments,
-        )
-=======
         # Preprocess GPU arguments. Require for handling `Tunable` arguments
         arguments = _preprocess_gpu_arguments(kernel_options.arguments, params)
 
         #collect everything we know about this instance and return it
         return KernelInstance(name, kernel_source, kernel_string, temp_files, threads, grid, params, arguments)
->>>>>>> 9955ab39
 
     def get_environment(self):
         """Return dictionary with information about the environment"""
